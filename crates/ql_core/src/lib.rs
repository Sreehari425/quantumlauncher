--- conflicted
+++ resolved
@@ -42,12 +42,9 @@
 /// Logging macros.
 pub mod print;
 mod progress;
-<<<<<<< HEAD
 /// Minecraft save file utilities.
 pub mod saves;
-=======
 pub mod read_log;
->>>>>>> a95dbc9a
 mod urlcache;
 
 pub use error::{
@@ -60,12 +57,9 @@
 pub use progress::{DownloadProgress, GenericProgress, Progress};
 pub use urlcache::url_cache_get;
 
-<<<<<<< HEAD
 use regex::Regex;
 pub use saves::{read_saves_info, Save};
 
-=======
->>>>>>> a95dbc9a
 pub static REGEX_SNAPSHOT: LazyLock<Regex> =
     LazyLock::new(|| Regex::new(r"\d{2}w\d*[a-zA-Z]+").unwrap());
 
