//! Core utilities for
//! [Quantum Launcher](https://mrmayman.github.io/quantumlauncher)
//! used by the various crates.
//!
//! **Not recommended to use in your own projects!**
//!
//! # Contains
//! - Java auto-installer
//! - File and download utilities
//! - Error types
//! - JSON structs for version, instance config, Fabric, Forge, Optifine, etc.
//! - Logging macros
//! - And much more

#![allow(clippy::cast_precision_loss)]
#![allow(clippy::missing_errors_doc)]

mod error;
/// Common utilities for working with files.
pub mod file_utils;
pub mod jarmod;
/// JSON structs for version, instance config, Fabric, Forge, Optifine, Quilt, Neoforge, etc.
pub mod json;
mod loader;
/// Logging macros.
pub mod print;
mod progress;
<<<<<<< HEAD
/// Minecraft save file utilities.
pub mod saves;
=======
mod urlcache;
>>>>>>> c573d22e

use std::{
    ffi::OsStr,
    fmt::{Debug, Display},
    future::Future,
    path::{Path, PathBuf},
    sync::LazyLock,
};

pub use error::{
    DownloadFileError, IntoIoError, IntoJsonError, IntoStringError, IoError, JsonDownloadError,
    JsonError, JsonFileError,
};
pub use file_utils::{RequestError, LAUNCHER_DIR};
use futures::StreamExt;
use json::VersionDetails;
pub use loader::Loader;
pub use print::{logger_finish, LogType, LoggingState, LOGGER};
pub use progress::{DownloadProgress, GenericProgress, Progress};
pub use urlcache::url_cache_get;

use regex::Regex;
pub use saves::{read_saves_info, Save};

pub static REGEX_SNAPSHOT: LazyLock<Regex> =
    LazyLock::new(|| Regex::new(r"\d{2}w\d*[a-zA-Z]+").unwrap());

pub const CLASSPATH_SEPARATOR: char = if cfg!(unix) { ':' } else { ';' };

pub const WEBSITE: &str = "https://mrmayman.github.io/quantumlauncher";

/// To prevent spawning of terminal (windows only).
///
/// Takes in a `Command` (owned or mutable reference, both are fine).
/// This supports `process::Command` of both `tokio` and `std`.
#[macro_export]
macro_rules! no_window {
    ($cmd:expr) => {
        #[cfg(target_os = "windows")]
        {
            use std::os::windows::process::CommandExt;
            // 0x08000000 => CREATE_NO_WINDOW
            $cmd.creation_flags(0x08000000);
        }
    };
}

pub static CLIENT: LazyLock<reqwest::Client> = LazyLock::new(reqwest::Client::new);

/// Perform multiple async tasks concurrently. Useful for things like
/// downloading lots of files at the same time.
///
/// # Calling
///
/// This takes in an `Iterator` of the `Future` of `async fn -> Result<T, E>`
/// and returns `Result<Vec<T>, E>`, where if any one of the
/// input functions failed the whole thing will fail.
///
/// Only if all the input functions succeed, it will return a `Vec`
/// of the output data.
///
/// # Example
/// ```no_run
/// # use ql_core::do_jobs;
/// # async fn download_file(url: &str) -> Result<String, String> {
/// #     Ok("Hello".to_owned())
/// # }
/// # async fn trying() -> Result<(), String> {
/// #   let files: [&str; 1] = ["test"];
/// do_jobs(files.iter().map(|url| {
///     // Async function that returns Result<T, E>
///     // No need to await
///     download_file(url)
/// })).await?;
/// #   Ok(())
/// # }
/// ```
///
/// # Errors
/// Returns whatever error the input function returns.
pub async fn do_jobs<T, E>(
    results: impl Iterator<Item = impl Future<Output = Result<T, E>>>,
) -> Result<Vec<T>, E> {
    #[cfg(target_os = "macos")]
    const JOBS: usize = 32;
    #[cfg(not(target_os = "macos"))]
    const JOBS: usize = 64;
    do_jobs_with_limit(results, JOBS).await
}

/// Perform multiple async tasks concurrently,
/// with an explicit limit on concurrent processes.
///
/// Useful for things like downloading lots of
/// files at the same time.
///
/// This function allows you to set an explicit
/// limit on how many jobs can run at the same time,
/// so you can stay under any `ulimit -n` file descriptor
/// limits.
///
/// # Calling
///
/// This takes in an `Iterator` of the `Future` of `async fn -> Result<T, E>`
/// and returns `Result<Vec<T>, E>`, where if any one of the
/// input functions failed the whole thing will fail.
///
/// Only if all the input functions succeed, it will return a `Vec`
/// of the output data.
///
/// # Example
/// ```no_run
/// # use ql_core::do_jobs_with_limit;
/// # async fn download_file(url: &str) -> Result<String, String> {
/// #     Ok("Hello".to_owned())
/// # }
/// # async fn trying() -> Result<(), String> {
/// #   let files: [&str; 1] = ["test"];
/// do_jobs_with_limit(files.iter().map(|url| {
///     // Async function that returns Result<T, E>
///     // No need to await
///     download_file(url)
/// }), 64).await?; // up to 64 jobs at the same time
/// #   Ok(())
/// # }
/// ```
///
/// # Errors
/// Returns whatever error the input function returns.
pub async fn do_jobs_with_limit<T, E>(
    results: impl Iterator<Item = impl Future<Output = Result<T, E>>>,
    limit: usize,
) -> Result<Vec<T>, E> {
    let mut tasks = futures::stream::FuturesUnordered::new();
    let mut outputs = Vec::new();

    for result in results {
        tasks.push(result);
        if tasks.len() > limit {
            if let Some(task) = tasks.next().await {
                outputs.push(task?);
            }
        }
    }

    while let Some(task) = tasks.next().await {
        outputs.push(task?);
    }
    Ok(outputs)
}

/// Retries a non-deterministic function
/// multiple (5) times if it fails.
///
/// Some functions are inherently non-deterministic
/// in nature, i.e. doing the same thing multiple times
/// won't always produce the same result.
/// **For example**, network operations like *downloading
/// a file* are non-deterministic as they can randomly
/// fail for no reason, anytime.
///
/// So by repeating the function multiple times if it
/// fails, we reduce the failure rate, because
/// we could get lucky and succeed on the second try,
/// or the third try...
///
/// # Calling
/// This takes in an async closure that returns a `Result<T, E>`.
/// More specifically, it takes in an `Fn` closure, which can run
/// repeatedly but without storing any state.
///
/// # Example
/// ```no_run
/// # use ql_core::retry;
/// # async fn download_file(url: &str) -> Result<String, String> {
/// #     Ok("Hi".to_owned())
/// # }
/// # async fn download_something_important() -> Result<String, String> {
/// retry(|| download_file("example.com/my_file")).await
/// # }
/// ```
///
/// # Errors
/// Returns whatever error the original function returned.
pub async fn retry<T, E, Res, Func>(f: Func) -> Result<T, E>
where
    Res: Future<Output = Result<T, E>>,
    Func: Fn() -> Res,
{
    const LIMIT: usize = 5;
    let mut result = f().await;
    for _ in 0..LIMIT {
        if result.is_ok() {
            break;
        }
        result = f().await;
    }
    result
}

#[derive(Clone, Debug, Hash, PartialEq, Eq)]
pub enum InstanceSelection {
    Instance(String),
    Server(String),
}

impl InstanceSelection {
    #[must_use]
    pub fn new(name: &str, is_server: bool) -> Self {
        if is_server {
            Self::Server(name.to_owned())
        } else {
            Self::Instance(name.to_owned())
        }
    }

    #[must_use]
    pub fn get_instance_path(&self) -> PathBuf {
        match self {
            Self::Instance(name) => LAUNCHER_DIR.join("instances").join(name),
            Self::Server(name) => LAUNCHER_DIR.join("servers").join(name),
        }
    }

    #[must_use]
    pub fn get_dot_minecraft_path(&self) -> PathBuf {
        match self {
            InstanceSelection::Instance(name) => {
                LAUNCHER_DIR.join("instances").join(name).join(".minecraft")
            }
            InstanceSelection::Server(name) => LAUNCHER_DIR.join("servers").join(name),
        }
    }

    #[must_use]
    pub fn get_name(&self) -> &str {
        match self {
            Self::Instance(name) | Self::Server(name) => name,
        }
    }

    #[must_use]
    pub fn is_server(&self) -> bool {
        matches!(self, Self::Server(_))
    }

    pub fn set_name(&mut self, name: &str) {
        match self {
            Self::Instance(ref mut n) | Self::Server(ref mut n) => name.clone_into(n),
        }
    }

    #[must_use]
    pub fn get_pair(&self) -> (&str, bool) {
        (self.get_name(), self.is_server())
    }
}

/// An enum representing a Minecraft version.
///
/// # Fields
/// - `name`: The name of the version according to
///   [BetterJSONs](https://mcphackers.org/BetterJSONs/version_manifest_v2.json)
/// - `is_classic_server`: Whether it is a Minecraft Classic entry
#[derive(Debug, Clone)]
pub struct ListEntry {
    pub name: String,
    pub is_classic_server: bool,
}

impl Display for ListEntry {
    fn fmt(&self, f: &mut std::fmt::Formatter<'_>) -> std::fmt::Result {
        write!(f, "{}", self.name)
    }
}

pub const LAUNCHER_VERSION_NAME: &str = "0.4.2";

#[derive(Debug, Clone, Hash, PartialEq, Eq, PartialOrd, Ord)]
pub enum ModId {
    Modrinth(String),
    Curseforge(String),
}

impl ModId {
    #[must_use]
    pub fn get_internal_id(&self) -> &str {
        match self {
            ModId::Modrinth(n) | ModId::Curseforge(n) => n,
        }
    }

    #[must_use]
    pub fn get_index_str(&self) -> String {
        match self {
            ModId::Modrinth(n) => n.clone(),
            ModId::Curseforge(n) => format!("CF:{n}"),
        }
    }

    #[must_use]
    pub fn from_index_str(n: &str) -> Self {
        if n.starts_with("CF:") {
            ModId::Curseforge(n.strip_prefix("CF:").unwrap_or(n).to_owned())
        } else {
            ModId::Modrinth(n.to_owned())
        }
    }

    #[must_use]
    pub fn from_pair(n: &str, t: StoreBackendType) -> Self {
        match t {
            StoreBackendType::Modrinth => Self::Modrinth(n.to_owned()),
            StoreBackendType::Curseforge => Self::Curseforge(n.to_owned()),
        }
    }

    #[must_use]
    pub fn to_pair(self) -> (String, StoreBackendType) {
        let backend = match self {
            ModId::Modrinth(_) => StoreBackendType::Modrinth,
            ModId::Curseforge(_) => StoreBackendType::Curseforge,
        };

        (self.get_internal_id().to_owned(), backend)
    }
}

#[derive(Debug, Clone, Copy, PartialEq, Eq)]
pub enum StoreBackendType {
    Modrinth,
    Curseforge,
}

#[derive(Hash, PartialEq, Eq, Clone)]
pub enum SelectedMod {
    Downloaded { name: String, id: ModId },
    Local { file_name: String },
}

impl SelectedMod {
    pub fn from_pair(name: String, id: Option<ModId>) -> Self {
        match id {
            Some(id) => Self::Downloaded { name, id },
            None => Self::Local { file_name: name },
        }
    }
}

/// Opens the file explorer or browser
/// (depending on path/link) to the corresponding link.
///
/// If you input a url (starting with `https://` for example),
/// this will open the link with your default browser.
///
/// If you input a path (for example, `C:\Users\Mrmayman\Documents\`)
/// this will open it in the file explorer using the system's default file manager.
///
/// # Platform details
/// - Linux, BSDs: `xdg-open <PATH>`
/// - macOS: `open <PATH>`
/// - Windows: `cmd /c start /b <PATH>`
///
/// Unsupported platforms will log an error and not open anything.
#[allow(clippy::zombie_processes)]
pub fn open_file_explorer<S: AsRef<OsStr>>(path: S) {
    use std::process::Command;

    let path = path.as_ref();
    info!("Opening link: {}", path.to_string_lossy());

    #[allow(unused)]
    let result: std::io::Result<()> = Err(std::io::Error::other("Unsupported Platform!"));

    #[cfg(any(target_os = "linux", target_os = "freebsd", target_os = "openbsd"))]
    let result = Command::new("xdg-open").arg(path).spawn();
    #[cfg(target_os = "macos")]
    let result = Command::new("open").arg(path).spawn();
    #[cfg(target_os = "windows")]
    let result = {
        // To not flash a terminal window
        use std::os::windows::process::CommandExt;
        const CREATE_NO_WINDOW: u32 = 0x08000000;

        // Respects the user's default file manager
        Command::new("cmd")
            .args(["/c", "start", "/b", ""])
            .arg(path)
            .creation_flags(CREATE_NO_WINDOW)
            .spawn()
    };

    if let Err(err) = result {
        err!("Could not open link: {err}");
    }
}

// #[macro_export]
// macro_rules! gen_w {
//     ($fn_name:ident, $doc:literal, $ret:ty, ($($arg_name:ident: $arg_type:ty),*), ($($arg_pass:expr),*)) => {
//         paste::paste! {
//             #[doc = "[`"]
//             #[doc = $doc]
//             #[doc = "`] `_w` function\n\nSee [`quantum_launcher`] / `main.rs` documentation for more info on what `_w` function is"]
//             #[allow(clippy::missing_errors_doc)]
//             pub async fn [<$fn_name _w>] (
//                 $($arg_name: $arg_type),*
//             ) -> $ret {
//                 $crate::IntoStringError::strerr($fn_name(
//                     $($arg_pass),*
//                 ).await)
//             }
//         }
//     };
// }

#[derive(Debug, Clone, Copy)]
pub enum OptifineUniqueVersion {
    V1_5_2,
    V1_2_5,
    B1_7_3,
    B1_6_6,
}

impl OptifineUniqueVersion {
    #[must_use]
    pub async fn get(instance: &InstanceSelection) -> Option<Self> {
        VersionDetails::load(instance)
            .await
            .ok()
            .and_then(|n| match n.get_id() {
                "1.5.2" => Some(OptifineUniqueVersion::V1_5_2),
                "1.2.5" => Some(OptifineUniqueVersion::V1_2_5),
                "b1.7.3" => Some(OptifineUniqueVersion::B1_7_3),
                "b1.6.6" => Some(OptifineUniqueVersion::B1_6_6),
                _ => None,
            })
    }

    #[must_use]
    pub fn get_url(&self) -> (&'static str, bool) {
        match self {
            OptifineUniqueVersion::V1_5_2 => ("https://optifine.net/adloadx?f=OptiFine_1.5.2_HD_U_D5.zip", false),
            OptifineUniqueVersion::V1_2_5 => ("https://optifine.net/adloadx?f=OptiFine_1.5.2_HD_U_D2.zip", false),
            OptifineUniqueVersion::B1_7_3 => ("https://b2.mcarchive.net/file/mcarchive/47df260a369eb2f79750ec24e4cfd9da93b9aac076f97a1332302974f19e6024/OptiFine_1_7_3_HD_G.zip", true),
            OptifineUniqueVersion::B1_6_6 => ("https://optifine.net/adloadx?f=beta_OptiFog_Optimine_1.6.6.zip", false),
        }
    }
}

pub fn get_jar_path(
    version_json: &VersionDetails,
    instance_dir: &Path,
    optifine_jar: Option<&Path>,
    custom_jar: Option<&str>,
) -> PathBuf {
    fn get_path_from_id(instance_dir: &Path, id: &str) -> PathBuf {
        instance_dir
            .join(".minecraft/versions")
            .join(id)
            .join(format!("{id}.jar"))
    }

    if let Some(custom_jar_path) = custom_jar {
        if !custom_jar_path.trim().is_empty() {
            return LAUNCHER_DIR.join("custom_jars").join(custom_jar_path);
        }
    }

    optifine_jar.map_or_else(
        || {
            let id = version_json.get_id();
            let path1 = get_path_from_id(instance_dir, id);
            if path1.exists() {
                path1
            } else {
                get_path_from_id(instance_dir, &version_json.id)
            }
        },
        Path::to_owned,
    )
}

/// Find the launch jar file for a Forge server.
/// The name is `forge-*-shim.jar`, this performs a search for it.
pub async fn find_forge_shim_file(dir: &Path) -> Option<PathBuf> {
    if !dir.is_dir() {
        return None;
    }

    file_utils::find_item_in_dir(dir, |path, name| {
        path.is_file() && name.starts_with("forge-") && name.ends_with("-shim.jar")
    })
    .await
    .ok()
    .flatten()
}<|MERGE_RESOLUTION|>--- conflicted
+++ resolved
@@ -25,12 +25,9 @@
 /// Logging macros.
 pub mod print;
 mod progress;
-<<<<<<< HEAD
 /// Minecraft save file utilities.
 pub mod saves;
-=======
 mod urlcache;
->>>>>>> c573d22e
 
 use std::{
     ffi::OsStr,
