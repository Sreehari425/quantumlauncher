use std::fmt::Display;

use serde::{Deserialize, Serialize};

use crate::err;

<<<<<<< HEAD
#[derive(Serialize, Deserialize, Default, Debug, Clone, Copy, PartialEq)]
=======
#[derive(Debug, Clone, Copy, PartialEq, Eq, Hash)]
>>>>>>> 484db08a
pub enum Loader {
    #[serde(rename = "Vanilla")]
    #[default]
    Vanilla,
    #[serde(rename = "Fabric")]
    Fabric,
    #[serde(rename = "Quilt")]
    Quilt,
    #[serde(rename = "Forge")]
    Forge,
    #[serde(rename = "NeoForge")]
    Neoforge,

    // The launcher supports these, but modrinth doesn't
    // (so no Mod Store):
    #[serde(rename = "OptiFine")]
    OptiFine,
    #[serde(rename = "Paper")]
    Paper,

    // The launcher doesn't currently support these:
    #[serde(rename = "LiteLoader")]
    Liteloader,
    #[serde(rename = "ModLoader")]
    Modloader,
    #[serde(rename = "Rift")]
    Rift,
}

<<<<<<< HEAD
impl Display for Loader {
    fn fmt(&self, f: &mut std::fmt::Formatter<'_>) -> std::fmt::Result {
        if let Ok(s) = serde_json::to_string(self) {
            write!(f, "{s}")
        } else {
            write!(f, "{self:?}")
=======
impl TryFrom<&str> for Loader {
    type Error = ();

    fn try_from(loader: &str) -> Result<Self, Self::Error> {
        let loader = loader.to_lowercase();
        match loader.as_str() {
            "forge" => Ok(Loader::Forge),
            "fabric" => Ok(Loader::Fabric),
            "quilt" => Ok(Loader::Quilt),
            "optifine" => Ok(Loader::OptiFine),
            "paper" => Ok(Loader::Paper),
            "neoforge" => Ok(Loader::Neoforge),
            _ => {
                if loader != "vanilla" {
                    err!("Unknown loader: {loader}");
                }
                Err(())
            }
>>>>>>> 484db08a
        }
    }
}

impl Loader {
    pub fn not_vanilla(self) -> Option<Self> {
        (!self.is_vanilla()).then_some(self)
    }

    pub fn is_vanilla(self) -> bool {
        matches!(self, Loader::Vanilla)
    }

    #[must_use]
    pub fn to_modrinth_str(self) -> &'static str {
        match self {
            Loader::Forge => "forge",
            Loader::Fabric => "fabric",
            Loader::Quilt => "quilt",
            Loader::Liteloader => "liteloader",
            Loader::Modloader => "modloader",
            Loader::Rift => "rift",
            Loader::Neoforge => "neoforge",
            Loader::OptiFine => "optifine",
            Loader::Paper => "paper",
            Loader::Vanilla => " ",
        }
    }

    #[must_use]
    pub fn to_curseforge_num(&self) -> &'static str {
        match self {
            Loader::Forge => "1",
            Loader::Fabric => "4",
            Loader::Quilt => "5",
            Loader::Neoforge => "6",
            Loader::Liteloader => "3",
            Loader::Rift
            | Loader::Paper
            | Loader::Modloader
            | Loader::OptiFine
            | Loader::Vanilla => {
                err!("Unsupported loader for curseforge: {self:?}");
                "0"
            } // Not supported
        }
    }
}<|MERGE_RESOLUTION|>--- conflicted
+++ resolved
@@ -4,11 +4,7 @@
 
 use crate::err;
 
-<<<<<<< HEAD
-#[derive(Serialize, Deserialize, Default, Debug, Clone, Copy, PartialEq)]
-=======
-#[derive(Debug, Clone, Copy, PartialEq, Eq, Hash)]
->>>>>>> 484db08a
+#[derive(Serialize, Deserialize, Default, Debug, Clone, Copy, PartialEq, Eq, Hash)]
 pub enum Loader {
     #[serde(rename = "Vanilla")]
     #[default]
@@ -38,38 +34,30 @@
     Rift,
 }
 
-<<<<<<< HEAD
 impl Display for Loader {
     fn fmt(&self, f: &mut std::fmt::Formatter<'_>) -> std::fmt::Result {
         if let Ok(s) = serde_json::to_string(self) {
             write!(f, "{s}")
         } else {
             write!(f, "{self:?}")
-=======
-impl TryFrom<&str> for Loader {
-    type Error = ();
-
-    fn try_from(loader: &str) -> Result<Self, Self::Error> {
-        let loader = loader.to_lowercase();
-        match loader.as_str() {
-            "forge" => Ok(Loader::Forge),
-            "fabric" => Ok(Loader::Fabric),
-            "quilt" => Ok(Loader::Quilt),
-            "optifine" => Ok(Loader::OptiFine),
-            "paper" => Ok(Loader::Paper),
-            "neoforge" => Ok(Loader::Neoforge),
-            _ => {
-                if loader != "vanilla" {
-                    err!("Unknown loader: {loader}");
-                }
-                Err(())
-            }
->>>>>>> 484db08a
         }
     }
 }
 
 impl Loader {
+    pub const ALL: &[Self] = &[
+        Self::Vanilla,
+        Self::Fabric,
+        Self::Quilt,
+        Self::Forge,
+        Self::Neoforge,
+        Self::OptiFine,
+        Self::Paper,
+        Self::Liteloader,
+        Self::Modloader,
+        Self::Rift,
+    ];
+
     pub fn not_vanilla(self) -> Option<Self> {
         (!self.is_vanilla()).then_some(self)
     }
