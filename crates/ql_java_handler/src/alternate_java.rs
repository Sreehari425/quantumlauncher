--- conflicted
+++ resolved
@@ -1,61 +1,5 @@
 //! A module to install Java from various third party sources
 //! (like Amazon Corretto) if Mojang doesn't provide Java for your specific platform.
-<<<<<<< HEAD
-=======
-//!
-//! # Here is a table representing java platform support.
-//!
-//! - ✅: Official support from Mojang
-//!   [(installed from their servers)](https://launchermeta.mojang.com/v1/products/java-runtime/2ec0cc96c44e5a76b9c8b7c39df7210883d12871/all.json)
-//! - 🟢: Supported through *Amazon Corretto Java*
-//!   which we provide an alternate installer for.
-//! - 🟢³: Installed from
-//!   <https://github.com/Mrmayman/get-jdk>
-//! - 🟢²: Uses later version of Java (with backwards compatibility)
-//!
-//! | Platforms   | 8  | 16 | 17 | 21 |
-//! |-------------|----|----|----|----|
-//! | Linux   `x86_64`  | ✅ | ✅ | ✅ | ✅ |
-//! | Linux   `i686`¹   | ✅ |    |    |   |
-//! | Linux   `aarch64` | 🟢 | 🟢 | 🟢 | 🟢 |
-//! | Linux   `arm32`¹  | 🟢³|    |    |    |
-//! | Linux   `sparc64` |    |    |    |    |
-//! | | | | |
-//! | FreeBSD `x86_64`¹ | 🟢³|    |    |    |
-//! | Solaris `x86_64`¹ | 🟢³|    |    |    |
-//! | Solaris `sparc64`¹| 🟢³|    |    |    |
-//! | | | | |
-//! | macOS   `x86_64`  | ✅ | ✅  | ✅ | ✅ |
-//! | macOS   `aarch64` | 🟢 | 🟢  | ✅ | ✅ |
-//! | | | | |
-//! | Windows `x86_64`  | ✅ | ✅ | ✅ | ✅  |
-//! | Windows `i686`    | ✅ | ✅ | ✅ | 🟢³|
-//! | Windows `aarch64`²| 🟢²|🟢²| ✅ | ✅ |
-//!
-//! ¹ Only Java 8 is supported on these platforms,
-//!   you can only play Minecraft 1.16.5 and below.
-//!
-//! ² Only Java 17+ is supported here,
-//!   most versions should run fine through Java backwards compatibility
-//!   but some mods may break.
-//!
-//! ³ This version uses `get-jdk` as mentioned previously
-//!
-//! # Future support
-//!
-//! ## Linux
-//! - RISC-V
-//! - PowerPC
-//! - Iaarch64
-//! - Alpha
-//! - S390 (IBM Z)
-//! - SPARC
-//! - MIPS
-//!
-//! ## macOS
-//! - i686
-//! - PowerPC
->>>>>>> 484db08a
 
 use std::{io::Cursor, path::Path, sync::mpsc::Sender};
 
