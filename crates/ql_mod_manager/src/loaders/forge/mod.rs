--- conflicted
+++ resolved
@@ -483,19 +483,13 @@
     P1Start,
     P2DownloadingJson,
     P3DownloadingInstaller,
-<<<<<<< HEAD
     P4CompilingInstaller,
     P5RunningInstaller,
-    P6DownloadingLibrary { num: usize, out_of: usize },
-    P7Done,
-=======
-    P4RunningInstaller,
-    P5DownloadingLibrary {
+    P6DownloadingLibrary {
         num: usize,
         out_of: usize,
     },
-    P6Done,
->>>>>>> fad2e636
+    P7Done,
 }
 
 impl Progress for ForgeInstallProgress {
