use std::{
    fmt::Display,
    path::{Path, PathBuf},
    process::Command,
    sync::mpsc::Sender,
};

use ql_core::{
    file_utils, impl_3_errs_jri, info, jarmod,
    json::{optifine::JsonOptifine, VersionDetails},
<<<<<<< HEAD
    no_window, GenericProgress, InstanceSelection, IntoIoError, IntoJsonError, IoError, JsonError,
    Progress, RequestError, CLASSPATH_SEPARATOR, LAUNCHER_DATA_DIR,
=======
    no_window, pt, GenericProgress, InstanceSelection, IntoIoError, IntoJsonError, IoError,
    JsonError, Progress, RequestError, CLASSPATH_SEPARATOR, LAUNCHER_DIR,
>>>>>>> e2ba12d3
};
use ql_java_handler::{get_java_binary, JavaInstallError, JavaVersion, JAVA};
use thiserror::Error;

use super::change_instance_type;

pub async fn install_b173(
    instance: InstanceSelection,
    url: &'static str,
) -> Result<(), OptifineError> {
    info!("Installing OptiFine for Beta 1.7.3...");
    let bytes = file_utils::download_file_to_bytes(url, true).await?;
    jarmod::insert(instance, bytes, "Optifine").await?;
    pt!("Finished! It can be found in Jarmods");

    Ok(())
}

// javac -cp OptiFine_1.21.1_HD_U_J1.jar OptifineInstaller.java -d .
// java -cp OptiFine_1.21.1_HD_U_J1.jar:. OptifineInstaller

#[derive(Default)]
pub enum OptifineInstallProgress {
    #[default]
    P1Start,
    P2CompilingHook,
    P3RunningHook,
    P4DownloadingLibraries {
        done: usize,
        total: usize,
    },
    P5Done,
}

impl Display for OptifineInstallProgress {
    fn fmt(&self, f: &mut std::fmt::Formatter<'_>) -> std::fmt::Result {
        match self {
            OptifineInstallProgress::P1Start => write!(f, "Starting installation."),
            OptifineInstallProgress::P2CompilingHook => write!(f, "Compiling hook."),
            OptifineInstallProgress::P3RunningHook => write!(f, "Running hook."),
            OptifineInstallProgress::P4DownloadingLibraries { done, total } => {
                write!(f, "Downloading libraries ({done}/{total}).")
            }
            OptifineInstallProgress::P5Done => write!(f, "Done."),
        }
    }
}

impl Progress for OptifineInstallProgress {
    fn get_num(&self) -> f32 {
        match self {
            OptifineInstallProgress::P1Start => 0.0,
            OptifineInstallProgress::P2CompilingHook => 1.0,
            OptifineInstallProgress::P3RunningHook => 2.0,
            OptifineInstallProgress::P4DownloadingLibraries { done, total } => {
                2.0 + (*done as f32 / *total as f32)
            }
            OptifineInstallProgress::P5Done => 3.0,
        }
    }

    fn get_message(&self) -> Option<String> {
        Some(self.to_string())
    }

    fn total() -> f32 {
        3.0
    }
}

pub async fn install(
    instance_name: String,
    path_to_installer: PathBuf,
    progress_sender: Option<Sender<OptifineInstallProgress>>,
    java_progress_sender: Option<Sender<GenericProgress>>,
    optifine_unique_version: bool,
) -> Result<(), OptifineError> {
    if !path_to_installer.exists() || !path_to_installer.is_file() {
        return Err(OptifineError::InstallerDoesNotExist);
    }

    let progress_sender = progress_sender.as_ref();

    info!("Started installing OptiFine");
    send_progress(progress_sender, OptifineInstallProgress::P1Start);

    if optifine_unique_version {
        let installer = tokio::fs::read(&path_to_installer)
            .await
            .path(&path_to_installer)?;
        jarmod::insert(
            InstanceSelection::Instance(instance_name),
            installer,
            "Optifine",
        )
        .await?;
        pt!("Finished installing OptiFine (old version)");
        return Ok(());
    }

    let instance_path = LAUNCHER_DATA_DIR.join("instances").join(&instance_name);
    create_details_json(&instance_path).await?;
    let dot_minecraft_path = instance_path.join(".minecraft");

    let optifine_path = instance_path.join("optifine");
    tokio::fs::create_dir_all(&optifine_path)
        .await
        .path(&optifine_path)?;

    create_hook_java_file(&dot_minecraft_path, &optifine_path).await?;

    let new_installer_path = optifine_path.join("OptiFine.jar");
    tokio::fs::copy(&path_to_installer, &new_installer_path)
        .await
        .path(path_to_installer)?;

    pt!("Compiling OptifineInstaller.java");
    send_progress(progress_sender, OptifineInstallProgress::P2CompilingHook);
    compile_hook(
        &new_installer_path,
        &optifine_path,
        java_progress_sender.as_ref(),
    )
    .await?;

    pt!("Running OptifineInstaller.java");
    send_progress(progress_sender, OptifineInstallProgress::P3RunningHook);
    run_hook(&new_installer_path, &optifine_path).await?;

    download_libraries(&instance_name, &dot_minecraft_path, progress_sender).await?;
    change_instance_type(&instance_path, "OptiFine".to_owned()).await?;
    send_progress(progress_sender, OptifineInstallProgress::P5Done);
    pt!("Finished installing OptiFine");

    Ok(())
}

fn send_progress(
    progress_sender: Option<&Sender<OptifineInstallProgress>>,
    prog: OptifineInstallProgress,
) {
    if let Some(progress) = progress_sender {
        _ = progress.send(prog);
    }
}

pub async fn uninstall(instance_name: String) -> Result<(), OptifineError> {
    let instance_path = LAUNCHER_DATA_DIR.join("instances").join(&instance_name);

    let optifine_path = instance_path.join("optifine");
    if optifine_path.is_dir() {
        tokio::fs::remove_dir_all(&optifine_path)
            .await
            .path(optifine_path)?;
    }

    change_instance_type(&instance_path, "Vanilla".to_owned()).await?;

    let dot_minecraft_path = instance_path.join(".minecraft");
    let libraries_path = dot_minecraft_path.join("libraries");
    if libraries_path.is_dir() {
        tokio::fs::remove_dir_all(&libraries_path)
            .await
            .path(libraries_path)?;
    }

    let versions_path = dot_minecraft_path.join("versions");
    if versions_path.is_dir() {
        let mut to_be_removed = Vec::new();
        file_utils::find_item_in_dir(&versions_path, |path, name| {
            if name.to_lowercase().contains("Opti") {
                to_be_removed.push(path.to_owned());
            }
            false
        })
        .await?;

        for rem in to_be_removed {
            tokio::fs::remove_dir_all(&rem).await.path(rem)?;
        }
    }
    Ok(())
}

async fn create_hook_java_file(
    dot_minecraft_path: &Path,
    optifine_path: &Path,
) -> Result<(), OptifineError> {
    let mc_path = dot_minecraft_path.to_str().unwrap().replace('\\', "\\\\");
    let hook = include_str!("../../../../assets/installers/OptifineInstaller.java")
        .replace("REPLACE_WITH_MC_PATH", &mc_path);
    let hook_path = optifine_path.join("OptifineInstaller.java");
    tokio::fs::write(&hook_path, hook).await.path(hook_path)?;
    Ok(())
}

async fn download_libraries(
    instance_name: &str,
    dot_minecraft_path: &Path,
    progress_sender: Option<&Sender<OptifineInstallProgress>>,
) -> Result<(), OptifineError> {
    let (optifine_json, _) = JsonOptifine::read(instance_name).await?;
    let libraries_path = dot_minecraft_path.join("libraries");

    let len = optifine_json.libraries.len();
    for (i, library) in optifine_json
        .libraries
        .iter()
        .filter_map(|lib| (!lib.name.starts_with("optifine")).then_some(&lib.name))
        .enumerate()
    {
        // l = com.mojang:netty:1.8.8
        // path = com/mojang/netty/1.8.8/netty-1.8.8.jar
        // url = https://libraries.minecraft.net/com/mojang/netty/1.8.8/netty-1.8.8.jar

        // Split in colon
        let parts: Vec<&str> = library.split(':').collect();

        info!("Downloading library ({i}/{len}): {}", library);

        let url_parent_path = format!("{}/{}/{}", parts[0].replace('.', "/"), parts[1], parts[2],);
        let url_final_part = format!("{url_parent_path}/{}-{}.jar", parts[1], parts[2],);

        let parent_path = libraries_path.join(&url_parent_path);
        tokio::fs::create_dir_all(&parent_path)
            .await
            .path(parent_path)?;

        let url = format!("https://libraries.minecraft.net/{url_final_part}");

        let jar_path = libraries_path.join(&url_final_part);

        if let Some(progress) = progress_sender {
            _ = progress.send(OptifineInstallProgress::P4DownloadingLibraries {
                done: i,
                total: len,
            });
        }

        if jar_path.exists() {
            continue;
        }
        file_utils::download_file_to_path(&url, false, &jar_path).await?;
    }
    Ok(())
}

async fn run_hook(new_installer_path: &Path, optifine_path: &Path) -> Result<(), OptifineError> {
    let java_path = get_java_binary(JavaVersion::Java21, JAVA, None).await?;
    let mut command = Command::new(&java_path);
    command
        .args([
            "-cp",
            &format!(
                "{}{CLASSPATH_SEPARATOR}.",
                new_installer_path.to_string_lossy()
            ),
            "OptifineInstaller",
        ])
        .current_dir(optifine_path);

    let output = command.output().path(java_path)?;
    if !output.status.success() {
        return Err(OptifineError::JavaFail(
            String::from_utf8(output.stdout).unwrap(),
            String::from_utf8(output.stderr).unwrap(),
        ));
    }
    Ok(())
}

async fn compile_hook(
    new_installer_path: &Path,
    optifine_path: &Path,
    java_progress_sender: Option<&Sender<GenericProgress>>,
) -> Result<(), OptifineError> {
    let javac_path = get_java_binary(JavaVersion::Java21, "javac", java_progress_sender).await?;
    let mut command = Command::new(&javac_path);
    command
        .arg("-cp")
        .arg(new_installer_path.as_os_str())
        .args(["OptifineInstaller.java", "-d", "."])
        .current_dir(optifine_path);
    no_window!(command);

    let output = command.output().path(javac_path)?;
    if !output.status.success() {
        return Err(OptifineError::JavacFail(
            String::from_utf8(output.stdout).unwrap(),
            String::from_utf8(output.stderr).unwrap(),
        ));
    }
    Ok(())
}

async fn create_details_json(instance_path: &Path) -> Result<(), OptifineError> {
    let details_path = instance_path.join("details.json");
    let details = tokio::fs::read_to_string(&details_path)
        .await
        .path(&details_path)?;
    let details: VersionDetails = serde_json::from_str(&details).json(details)?;

    let new_details_path = instance_path
        .join(".minecraft/versions")
        .join(details.get_id())
        .join(format!("{}.json", details.get_id()));

    tokio::fs::copy(&details_path, &new_details_path)
        .await
        .path(details_path)?;

    Ok(())
}

const OPTIFINE_ERR_PREFIX: &str = "while installing OptiFine:\n";

#[derive(Debug, Error)]
pub enum OptifineError {
    #[error("{OPTIFINE_ERR_PREFIX}{0}")]
    Io(#[from] IoError),
    #[error("{OPTIFINE_ERR_PREFIX}{0}")]
    JavaInstall(#[from] JavaInstallError),
    #[error("{OPTIFINE_ERR_PREFIX}The selected optifine installer file does not exist")]
    InstallerDoesNotExist,
    #[error("{OPTIFINE_ERR_PREFIX}could not compile installer\n\nSTDOUT = {0}\n\nSTDERR = {1}")]
    JavacFail(String, String),
    #[error("{OPTIFINE_ERR_PREFIX}could not run installer\n\nSTDOUT = {0}\n\nSTDERR = {1}")]
    JavaFail(String, String),
    #[error("{OPTIFINE_ERR_PREFIX}{0}")]
    Request(#[from] RequestError),
    #[error("{OPTIFINE_ERR_PREFIX}{0}")]
    Json(#[from] JsonError),
}

impl_3_errs_jri!(OptifineError, Json, Request, Io);<|MERGE_RESOLUTION|>--- conflicted
+++ resolved
@@ -8,13 +8,8 @@
 use ql_core::{
     file_utils, impl_3_errs_jri, info, jarmod,
     json::{optifine::JsonOptifine, VersionDetails},
-<<<<<<< HEAD
-    no_window, GenericProgress, InstanceSelection, IntoIoError, IntoJsonError, IoError, JsonError,
-    Progress, RequestError, CLASSPATH_SEPARATOR, LAUNCHER_DATA_DIR,
-=======
     no_window, pt, GenericProgress, InstanceSelection, IntoIoError, IntoJsonError, IoError,
-    JsonError, Progress, RequestError, CLASSPATH_SEPARATOR, LAUNCHER_DIR,
->>>>>>> e2ba12d3
+    JsonError, Progress, RequestError, CLASSPATH_SEPARATOR, LAUNCHER_DATA_DIR,
 };
 use ql_java_handler::{get_java_binary, JavaInstallError, JavaVersion, JAVA};
 use thiserror::Error;
