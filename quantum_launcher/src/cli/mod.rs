use clap::{Parser, Subcommand};
use owo_colors::{OwoColorize, Style};
use ql_core::{err, LAUNCHER_VERSION_NAME, WEBSITE};
use ql_instances::ARG_REDACT_SECTIONS;

use crate::{
    cli::helpers::render_row,
    menu_renderer::{DISCORD, GITHUB},
};

mod command;
mod helpers;

<<<<<<< HEAD
#[derive(Parser)]
#[cfg_attr(target_os = "windows", command(name = ".\\quantum_launcher.exe"))]
#[cfg_attr(not(target_os = "windows"), command(name = "./quantum_launcher"))]
#[command(version = LAUNCHER_VERSION_NAME)]
#[command(long_about = long_about())]
#[command(author = "Mrmayman")]
struct Cli {
    #[clap(subcommand)]
    command: Option<QSubCommand>,
    /// Some systems mistakenly pass this. It's unused though.
    #[arg(short, long, hide = true)]
    no_sandbox: Option<bool>,
=======
fn command() -> Command {
    Command::new(if cfg!(target_os = "windows") {
        ".\\quantum_launcher.exe"
    } else {
        "./quantum_launcher"
    })
    .arg_required_else_help(false)
    .author("Mrmayman")
    .version(LAUNCHER_VERSION_NAME)
    .long_about(long_about())
    .subcommand(Command::new("create")
        .args([
            Arg::new("instance_name").help("The name of the instance to create").required(true),
            Arg::new("version").help("The version of Minecraft to download").required(true),
            Arg::new("--skip-assets")
                .short('s')
                .long("skip-assets")
                .required(false)
                .help("Skips downloading game assets (sound/music) to speed up downloads")
                .action(ArgAction::SetTrue),
        ])
        .about("Creates a new installation (instance) of Minecraft")
    )
    .subcommand(get_launch_subcommand())
    .subcommand(
        get_list_instance_command("list")
            .alias("list-instances")
            .short_flag('l')
            .about("Lists all installed Minecraft instances")
            .long_about("Lists all installed Minecraft instances. Can be paired with hyphen-separated-flags like name-loader, name-version, loader-name-version"),
    )
    .subcommand(
        get_list_instance_command("list-servers")
            .about("Lists all installed Minecraft servers")
            .long_about("Lists all installed Minecraft servers. Can be paired with hyphen-separated-flags like name-loader, name-version, loader-name-version")
            .hide(true),
    )
    .subcommand(Command::new("delete")
        .args([
            Arg::new("instance_name").help("The name of the instance to delete").required(true),
            Arg::new("--force")
                .short('f')
                .long("force")
                .required(false)
                .help("Forces deletion without confirmation. DANGEROUS")
                .action(ArgAction::SetTrue),
        ])
        .about("Deletes an instance of Minecraft")
    )
    .subcommand(Command::new("list-available-versions").short_flag('a').about("Lists all downloadable Minecraft versions"))
    .subcommand(Command::new("--no-sandbox").hide(true)) // This one doesn't do anything, but on Windows i686 it's automatically passed?
    .arg(
        Arg::new("--no-redact-args").long("no-redact-args")
            .action(ArgAction::SetTrue).help("Stops censoring sensitive data in arguments")
    )
}

fn get_launch_subcommand() -> Command {
    Command::new("launch")
        .about("Launches the specified instance")
        .arg_required_else_help(true)
        .args([
            Arg::new("instance_name")
                .help("The name of the instance to launch")
                .required(true),
            Arg::new("username")
                .help("Username of the player")
                .required(true),
            Arg::new("--use-account")
                .short('a')
                .long("use-account")
                .help("Whether to use a logged in account of the given username (if any)")
                .required(false)
                .action(ArgAction::SetTrue),
        ])
>>>>>>> 71659b43
}

#[derive(Subcommand)]
enum QSubCommand {
    #[command(about = "Creates a new installation (instance) of Minecraft")]
    Create {
        instance_name: String,
        #[arg(help = "Version of Minecraft to download")]
        version: String,
        #[arg(short, long, short_alias = 's')]
        #[arg(help = "Skips downloading game assets (sound/music) to speed up downloads")]
        skip_assets: bool,
    },
    #[command(about = "Launches the specified instance")]
    Launch {
        instance_name: String,
        #[arg(help = "Username to play with")]
        username: String,
        #[arg(short, long, short_alias = 'a')]
        #[arg(help = "Whether to use a logged in account of the given username (if any)")]
        use_account: bool,
    },
    #[command(
        about = "Lists all downloadable versions, downloading a list from Mojang/Omniarchive",
        short_flag = 'a'
    )]
    ListAvailableVersions,
    #[command(about = "Deletes the specified instance")]
    Delete {
        instance_name: String,
        #[arg(short, long, short_alias = 'f')]
        #[arg(help = "Forces deletion without confirmation. DANGEROUS")]
        force: bool,
    },
    #[command(aliases = ["list", "list-instances"], short_flag = 'l')]
    #[command(about = "Lists installed instances")]
    ListInstalled {
        #[arg(short, long, short_alias = 's')]
        #[arg(help = "List servers instead of instances")]
        #[arg(hide = true)]
        servers: bool,
        properties: Option<Vec<String>>,
    },
}

fn long_about() -> String {
    format!(
        r"
QuantumLauncher: A simple, powerful Minecraft launcher

Website: {WEBSITE}
Github : {GITHUB}
Discord: {DISCORD}"
    )
}

#[derive(Debug, Clone, Copy, PartialEq, Eq, Hash)]
enum PrintCmd {
    Name,
    Version,
    Loader,
}

/// Prints the "intro" to the screen
/// consisting of the **ASCII art logo**, as well as
/// **stylised text saying `QuantumLauncher`**
///
/// The actual data is `include_str!()`ed from
/// - `assets/ascii/icon.txt` for the ASCII art
/// - `assets/ascii/text.txt` for the text logo
///
/// The other files in `assets/ascii` are unused.
fn print_intro() {
    const LOGO: &str = include_str!("../../../assets/ascii/icon.txt");
    const LOGO_WIDTH: u16 = 30;

    let text = get_right_text();

    let Some((terminal_size::Width(width), _)) = terminal_size::terminal_size() else {
        return;
    };

    let draw_contents = &[
        (LOGO.to_owned(), Some(Style::new().purple().bold())),
        (text.clone(), None),
    ];

    // If we got enough space for both side-by-side
    if let Some(res) = render_row(width, draw_contents, false) {
        println!("{res}");
    } else {
        if width >= LOGO_WIDTH {
            // Screen only large enough for Logo, not text
            println!("{}", LOGO.purple().bold());
        }
        println!(
            " {} {}\n",
            "Quantum Launcher".purple().bold(),
            LAUNCHER_VERSION_NAME.purple()
        );
    }
}

fn get_right_text() -> String {
    const TEXT: &str = include_str!("../../../assets/ascii/text.txt");

    let message = format!(
        r"{TEXT}
 {}
 {}
 {}

 For a list of commands type
 {help}",
        "A simple, powerful Minecraft launcher".green().bold(),
        "This window shows debug info;".bright_black(),
        "feel free to ignore it".bright_black(),
        help = "./quantum_launcher --help".yellow()
    );

    message
}

pub fn start_cli(is_dir_err: bool) {
<<<<<<< HEAD
    let cli = Cli::parse();
    if let Some(subcommand) = cli.command {
=======
    let command = command();
    let matches = command.clone().get_matches();

    let dont_redact: &bool = matches.get_one("--no-redact-args").unwrap();
    *ARG_REDACT_SECTIONS.lock().unwrap() = !dont_redact;

    if let Some(subcommand) = matches.subcommand() {
>>>>>>> 71659b43
        if is_dir_err {
            std::process::exit(1);
        }
        match subcommand {
            QSubCommand::Create {
                instance_name,
                version,
                skip_assets,
            } => {
                quit(command::create_instance(
                    instance_name,
                    version,
                    skip_assets,
                ));
            }
            QSubCommand::Launch {
                instance_name,
                username,
                use_account,
            } => {
                quit(command::launch_instance(
                    instance_name,
                    username,
                    use_account,
                ));
            }
            QSubCommand::ListAvailableVersions => {
                command::list_available_versions();
                std::process::exit(0);
            }
            QSubCommand::Delete {
                instance_name,
                force,
            } => quit(command::delete_instance(instance_name, force)),
            QSubCommand::ListInstalled {
                servers,
                properties,
            } => {
                let command: Vec<PrintCmd> = properties
                    .unwrap_or_default()
                    .into_iter()
                    .filter_map(|n| match n.as_str() {
                        "name" => Some(PrintCmd::Name),
                        "version" => Some(PrintCmd::Version),
                        "loader" => Some(PrintCmd::Loader),
                        _ => None,
                    })
                    .collect();
                quit(command::list_instances(&command, servers))
            }
        }
    } else {
        print_intro();
    }
}

fn quit(res: Result<(), Box<dyn std::error::Error + 'static>>) {
    std::process::exit(if let Err(err) = res {
        err!("{err}");
        1
    } else {
        0
    });
}<|MERGE_RESOLUTION|>--- conflicted
+++ resolved
@@ -11,7 +11,6 @@
 mod command;
 mod helpers;
 
-<<<<<<< HEAD
 #[derive(Parser)]
 #[cfg_attr(target_os = "windows", command(name = ".\\quantum_launcher.exe"))]
 #[cfg_attr(not(target_os = "windows"), command(name = "./quantum_launcher"))]
@@ -24,83 +23,6 @@
     /// Some systems mistakenly pass this. It's unused though.
     #[arg(short, long, hide = true)]
     no_sandbox: Option<bool>,
-=======
-fn command() -> Command {
-    Command::new(if cfg!(target_os = "windows") {
-        ".\\quantum_launcher.exe"
-    } else {
-        "./quantum_launcher"
-    })
-    .arg_required_else_help(false)
-    .author("Mrmayman")
-    .version(LAUNCHER_VERSION_NAME)
-    .long_about(long_about())
-    .subcommand(Command::new("create")
-        .args([
-            Arg::new("instance_name").help("The name of the instance to create").required(true),
-            Arg::new("version").help("The version of Minecraft to download").required(true),
-            Arg::new("--skip-assets")
-                .short('s')
-                .long("skip-assets")
-                .required(false)
-                .help("Skips downloading game assets (sound/music) to speed up downloads")
-                .action(ArgAction::SetTrue),
-        ])
-        .about("Creates a new installation (instance) of Minecraft")
-    )
-    .subcommand(get_launch_subcommand())
-    .subcommand(
-        get_list_instance_command("list")
-            .alias("list-instances")
-            .short_flag('l')
-            .about("Lists all installed Minecraft instances")
-            .long_about("Lists all installed Minecraft instances. Can be paired with hyphen-separated-flags like name-loader, name-version, loader-name-version"),
-    )
-    .subcommand(
-        get_list_instance_command("list-servers")
-            .about("Lists all installed Minecraft servers")
-            .long_about("Lists all installed Minecraft servers. Can be paired with hyphen-separated-flags like name-loader, name-version, loader-name-version")
-            .hide(true),
-    )
-    .subcommand(Command::new("delete")
-        .args([
-            Arg::new("instance_name").help("The name of the instance to delete").required(true),
-            Arg::new("--force")
-                .short('f')
-                .long("force")
-                .required(false)
-                .help("Forces deletion without confirmation. DANGEROUS")
-                .action(ArgAction::SetTrue),
-        ])
-        .about("Deletes an instance of Minecraft")
-    )
-    .subcommand(Command::new("list-available-versions").short_flag('a').about("Lists all downloadable Minecraft versions"))
-    .subcommand(Command::new("--no-sandbox").hide(true)) // This one doesn't do anything, but on Windows i686 it's automatically passed?
-    .arg(
-        Arg::new("--no-redact-args").long("no-redact-args")
-            .action(ArgAction::SetTrue).help("Stops censoring sensitive data in arguments")
-    )
-}
-
-fn get_launch_subcommand() -> Command {
-    Command::new("launch")
-        .about("Launches the specified instance")
-        .arg_required_else_help(true)
-        .args([
-            Arg::new("instance_name")
-                .help("The name of the instance to launch")
-                .required(true),
-            Arg::new("username")
-                .help("Username of the player")
-                .required(true),
-            Arg::new("--use-account")
-                .short('a')
-                .long("use-account")
-                .help("Whether to use a logged in account of the given username (if any)")
-                .required(false)
-                .action(ArgAction::SetTrue),
-        ])
->>>>>>> 71659b43
 }
 
 #[derive(Subcommand)]
@@ -225,18 +147,8 @@
 }
 
 pub fn start_cli(is_dir_err: bool) {
-<<<<<<< HEAD
     let cli = Cli::parse();
     if let Some(subcommand) = cli.command {
-=======
-    let command = command();
-    let matches = command.clone().get_matches();
-
-    let dont_redact: &bool = matches.get_one("--no-redact-args").unwrap();
-    *ARG_REDACT_SECTIONS.lock().unwrap() = !dont_redact;
-
-    if let Some(subcommand) = matches.subcommand() {
->>>>>>> 71659b43
         if is_dir_err {
             std::process::exit(1);
         }
