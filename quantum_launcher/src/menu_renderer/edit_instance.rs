--- conflicted
+++ resolved
@@ -24,30 +24,6 @@
         selected_instance: &InstanceSelection,
         jar_choices: Option<&'a CustomJarState>,
     ) -> Element<'a> {
-<<<<<<< HEAD
-=======
-        let bottom_part: Element = match selected_instance {
-            InstanceSelection::Instance(_) => widget::column![
-                widget::row![
-                    button_with_icon(icons::version_download_s(12), "Reinstall Libraries", 12).on_press(
-                        Message::EditInstance(EditInstanceMessage::ReinstallLibraries)
-                    ),
-                    button_with_icon(icons::version_download_s(12), "Update Assets", 12)
-                        .on_press(Message::EditInstance(EditInstanceMessage::UpdateAssets)),
-                ]
-                .spacing(5)
-                .wrap(),
-                button_with_icon(icons::bin(), "Delete Instance", 16)
-                    .on_press(Message::DeleteInstanceMenu)
-            ]
-            .spacing(10)
-            .into(),
-            InstanceSelection::Server(_) => button_with_icon(icons::bin(), "Delete Server", 16)
-                .on_press(Message::DeleteInstanceMenu)
-                .into(),
-        };
-
->>>>>>> 57ee06a8
         widget::scrollable(
             checkered_list([
                 self.item_rename(selected_instance),
@@ -357,12 +333,12 @@
     match selected_instance {
         InstanceSelection::Instance(_) => widget::column![
             widget::row![
-                button_with_icon(icons::download_s(14), "Reinstall Libraries", 13)
+                button_with_icon(icons::version_download_s(14), "Reinstall Libraries", 13)
                     .padding([4, 8])
                     .on_press(Message::EditInstance(
                         EditInstanceMessage::ReinstallLibraries
                     )),
-                button_with_icon(icons::download_s(14), "Update Assets", 13)
+                button_with_icon(icons::version_download_s(14), "Update Assets", 13)
                     .padding([4, 8])
                     .on_press(Message::EditInstance(EditInstanceMessage::UpdateAssets)),
             ]
