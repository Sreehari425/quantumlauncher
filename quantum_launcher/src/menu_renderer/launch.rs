use cfg_if::cfg_if;
use iced::keyboard::Modifiers;
use iced::widget::image::Handle;
use iced::widget::tooltip::Position;
use iced::{widget, Alignment, Length, Padding};
use ql_core::{InstanceSelection, LAUNCHER_VERSION_NAME};

<<<<<<< HEAD
use crate::{
    icon_manager,
    menu_renderer::{
        ui::{button_with_icon, shortcut_ctrl, tooltip, underline},
        Element, DISCORD,
    },
    message_handler::SIDEBAR_DRAG_LEEWAY,
=======
use crate::menu_renderer::onboarding::x86_warning;
use crate::menu_renderer::{tsubtitle, underline, FONT_MONO};
use crate::state::WindowMessage;
use crate::{
    icon_manager,
    menu_renderer::DISCORD,
>>>>>>> e9919f20
    state::{
        AccountMessage, CreateInstanceMessage, InstanceLog, LaunchTabId, Launcher,
        LauncherSettingsMessage, ManageModsMessage, MenuLaunch, Message, SavesInfo, State,
        NEW_ACCOUNT_NAME, OFFLINE_ACCOUNT_NAME,
    },
    stylesheet::{color::Color, styles::LauncherTheme, widgets::StyleButton},
};

<<<<<<< HEAD
pub const TAB_HEIGHT: f32 = 31.0;
=======
use super::{button_with_icon, shortcut_ctrl, tooltip, Element};

pub const TAB_BUTTON_WIDTH: f32 = 64.0;

const fn tab_height(decor: bool) -> f32 {
    if decor {
        31.0
    } else {
        28.0
    }
}

const fn decorh(decor: bool) -> f32 {
    if decor {
        0.0
    } else {
        32.0
    }
}
>>>>>>> e9919f20

impl Launcher {
    pub fn view_main_menu<'element>(
        &'element self,
        menu: &'element MenuLaunch,
    ) -> Element<'element> {
        let selected_instance_s = self
            .selected_instance
            .as_ref()
            .map(InstanceSelection::get_name);

        widget::pane_grid(&menu.sidebar_grid_state, |_, is_sidebar, _| {
            if *is_sidebar {
                self.get_sidebar(selected_instance_s, menu).into()
            } else {
                self.get_tab(selected_instance_s, menu).into()
            }
        })
        .on_resize(10, |t| Message::LaunchSidebarResize(t.ratio))
        .into()
    }

    fn get_tab<'a>(
        &'a self,
        selected_instance_s: Option<&'a str>,
        menu: &'a MenuLaunch,
    ) -> Element<'a> {
        let decor = self.config.c_window_decorations();

        let last_parts = widget::column![
            widget::horizontal_space(),
            widget::row![
                // Enable/Disable the below `widget::column![]` code to
                // toggle the experimental server manager
                /*widget::column![
                    widget::vertical_space(),
                    widget::button(if menu.is_viewing_server {
                        "View Instances..."
                    } else {
                        "View Servers..."
                    })
                    .on_press(Message::LaunchScreenOpen {
                        message: None,
                        clear_selection: false,
                        is_server: Some(!menu.is_viewing_server),
                    }),
                ],*/
                get_footer_text(),
            ],
        ]
        .spacing(5);

        let tab_body = if let Some(selected) = &self.selected_instance {
            match menu.tab {
                LaunchTabId::Buttons => {
                    let main_buttons = widget::row![
                        if menu.is_viewing_server {
                            self.get_server_play_button().into()
                        } else {
                            self.get_client_play_button()
                        },
                        self.get_mods_button(selected_instance_s),
                        Self::get_files_button(selected),
                    ]
                    .spacing(5)
                    .wrap();

                    widget::column!(
                        widget::row![widget::text(selected.get_name()).font(FONT_MONO).size(20),]
                            .push_maybe({
                                self.is_process_running(selected).then_some(tooltip(
                                    icon_manager::play_with_size(20),
                                    "Running...",
                                    Position::Right,
                                ))
                            })
                            .spacing(10),
                        main_buttons,
                        // widget::button("Export Instance").on_press(Message::ExportInstanceOpen),
                    )
                    .push_maybe(
                        self.is_process_running(selected)
                            .then_some(widget::text("Running...").size(20)),
                    )
                    .push(last_parts)
                    .padding(10)
                    .spacing(10)
                    .into()
                }
                LaunchTabId::Log => self.get_log_pane(menu).into(),
                LaunchTabId::Edit => {
                    if let Some(menu) = &menu.tab_edit_instance {
                        menu.view(selected, self.custom_jar.as_ref())
                    } else {
                        widget::column!(
                            "Error: Could not read config json!",
                            button_with_icon(icon_manager::delete(), "Delete Instance", 16)
                                .on_press(Message::DeleteInstanceMenu)
                        )
                        .padding(10)
                        .spacing(10)
                        .into()
                    }
                }
                LaunchTabId::Saves => self.get_saves_pane(selected, menu.tab_saves.as_ref()),
            }
        } else {
            widget::column!(widget::text("Select an instance")
                .size(14)
                .style(|t: &LauncherTheme| t.style_text(Color::Mid)))
            .push_maybe(cfg!(target_arch = "x86").then(|| x86_warning()))
            .push(last_parts)
            .padding(10)
            .spacing(10)
            .into()
        };

        widget::column![menu.get_tab_selector(decor)]
            .push_maybe(view_info_message(menu))
            .push(
                widget::container(tab_body)
                    .style(|t: &LauncherTheme| t.style_container_bg(0.0, None)),
            )
            .into()
    }

    fn get_mods_button(
        &self,
        selected_instance_s: Option<&str>,
    ) -> widget::Button<'_, Message, LauncherTheme> {
        button_with_icon(icon_manager::download(), "Mods", 15)
            .on_press_maybe(selected_instance_s.is_some().then_some(
                if self.modifiers_pressed.contains(Modifiers::SHIFT) {
                    Message::ManageMods(ManageModsMessage::ScreenOpenWithoutUpdate)
                } else {
                    Message::ManageMods(ManageModsMessage::ScreenOpen)
                },
            ))
            .width(98)
    }

    pub fn get_log_pane<'element>(
        &'element self,
        menu: &'element MenuLaunch,
    ) -> widget::Column<'element, Message, LauncherTheme> {
        const TEXT_SIZE: f32 = 12.0;

        let scroll = if let State::Launch(MenuLaunch { log_scroll, .. }) = &self.state {
            *log_scroll
        } else {
            0
        };

        let Some(InstanceLog {
            log: log_data,
            has_crashed,
            command,
        }) = self
            .selected_instance
            .as_ref()
            .and_then(|selection| self.logs.get(selection))
        else {
            return get_no_logs_message().padding(10).spacing(10);
        };

        let log = Self::view_launcher_log(
            log_data.clone(),
            TEXT_SIZE,
            scroll,
            Message::LaunchLogScroll,
            Message::LaunchLogScrollAbsolute,
            |msg| {
                widget::text(msg.clone())
                    .font(iced::Font::with_name("JetBrains Mono"))
                    .size(TEXT_SIZE)
                    .width(Length::Fill)
                    .into()
            },
            |msg| msg.clone(),
        );

        widget::column![
            widget::row![
                widget::button(widget::text("Copy Log").size(14)).on_press(Message::LaunchCopyLog),
                widget::button(widget::text("Upload Log").size(14)).on_press_maybe(
                    (!log_data.is_empty() && !menu.is_uploading_mclogs)
                        .then_some(Message::LaunchUploadLog)
                ),
                widget::button(widget::text("Join Discord").size(14))
                    .on_press(Message::CoreOpenLink(DISCORD.to_owned())),
            ]
            .spacing(7),
            widget::text("Having issues? Copy and send the game log for support").size(12)
        ]
        .push_maybe(
            has_crashed.then_some(
                widget::text!(
                    "The {} has crashed!",
                    if menu.is_viewing_server {
                        "server"
                    } else {
                        "game"
                    }
                )
                .size(18),
            ),
        )
        .push_maybe(
            menu.is_viewing_server.then_some(
                widget::text_input("Enter command...", command)
                    .on_input(Message::ServerCommandEdit)
                    .on_submit(Message::ServerCommandSubmit)
                    .width(190),
            ),
        )
        .push(log)
        .padding(10)
        .spacing(10)
    }

    fn get_sidebar<'a>(
        &'a self,
        selected_instance_s: Option<&'a str>,
        menu: &'a MenuLaunch,
    ) -> Element<'a> {
        let list = if menu.is_viewing_server {
            self.server_list.as_deref()
        } else {
            self.client_list.as_deref()
        };

        let decor = self.config.c_window_decorations();

        let list = if let Some(instances) = list {
            widget::column(instances.iter().map(|name| {
                let playing_icon = if self
                    .is_process_running(&InstanceSelection::new(name, menu.is_viewing_server))
                {
                    Some(widget::row![
                        widget::horizontal_space(),
                        icon_manager::play_with_size(15),
                        widget::Space::with_width(10),
                    ])
                } else {
                    None
                };

                let text = widget::text(name).size(15).style(tsubtitle);

                if selected_instance_s == Some(name) {
                    widget::container(widget::row!(widget::Space::with_width(5), text))
                        .style(LauncherTheme::style_container_selected_flat_button)
                        .width(Length::Fill)
                        .padding(5)
                        .into()
                } else {
                    underline(
                        widget::button(widget::row![text].push_maybe(playing_icon))
                            .style(|n: &LauncherTheme, status| {
                                n.style_button(status, StyleButton::FlatExtraDark)
                            })
                            .on_press(Message::LaunchInstanceSelected {
                                name: name.clone(),
                                is_server: menu.is_viewing_server,
                            })
                            .width(Length::Fill),
                        Color::Dark,
                    )
                    .into()
                }
            }))
        } else {
            let dots = ".".repeat((self.tick_timer % 3) + 1);
            widget::column![widget::text!("Loading{dots}")].padding(10)
        };

        let list = widget::column![
            widget::scrollable(list)
                .height(Length::Fill)
                .style(LauncherTheme::style_scrollable_flat_extra_dark)
                .id(widget::scrollable::Id::new("MenuLaunch:sidebar"))
                .on_scroll(|n| {
                    let total = n.content_bounds().height - n.bounds().height;
                    Message::LaunchSidebarScroll(total)
                }),
            widget::horizontal_rule(1).style(|t: &LauncherTheme| t.style_rule(Color::Dark, 1)),
            self.get_accounts_bar(menu),
        ]
        .spacing(5)
        .width(Length::Fill);

        widget::column![
            widget::mouse_area(
                widget::container(get_sidebar_new_button(menu, decor))
                    .align_y(Alignment::End)
                    .width(Length::Fill)
                    .height(tab_height(decor) + decorh(decor))
                    .style(|t: &LauncherTheme| t.style_container_bg_semiround(
                        [true, false, false, false],
                        Some((Color::ExtraDark, t.alpha))
                    ))
            )
            .on_press(Message::Window(WindowMessage::Dragged)),
            widget::container(list)
                .height(Length::Fill)
                .style(|n| n.style_container_sharp_box(0.0, Color::ExtraDark))
        ]
        .into()
    }

    fn is_process_running(&self, name: &InstanceSelection) -> bool {
        self.processes.contains_key(name)
    }

    fn get_accounts_bar(&self, menu: &MenuLaunch) -> Element<'_> {
        let something_is_happening = self.java_recv.is_some() || menu.login_progress.is_some();

        let dropdown: Element = if something_is_happening {
            widget::text_input("", self.accounts_selected.as_deref().unwrap_or_default())
                .width(Length::Fill)
                .into()
        } else {
            widget::pick_list(
                self.accounts_dropdown.clone(),
                self.accounts_selected.clone(),
                |n| Message::Account(AccountMessage::Selected(n)),
            )
            .width(Length::Fill)
            .into()
        };

        widget::column![
            widget::row![
                widget::text(" Accounts:").size(14),
                widget::horizontal_space(),
            ]
            .push_maybe(
                self.is_account_selected().then_some(
                    widget::button(widget::text("Logout").size(11))
                        .padding(3)
                        .on_press(Message::Account(AccountMessage::LogoutCheck))
                        .style(|n: &LauncherTheme, status| n
                            .style_button(status, StyleButton::FlatExtraDark))
                )
            ),
            dropdown
        ]
        .push_maybe(
            (self.accounts_selected.as_deref() == Some(OFFLINE_ACCOUNT_NAME)).then_some(
                widget::text_input("Enter username...", &self.config.username)
                    .on_input(Message::LaunchUsernameSet)
                    .width(Length::Fill),
            ),
        )
        .padding(Padding::from(5).top(0).bottom(7))
        .spacing(5)
        .into()
    }

    pub fn is_account_selected(&self) -> bool {
        !(self.accounts_selected.is_none()
            || self.accounts_selected.as_deref() == Some(NEW_ACCOUNT_NAME)
            || self.accounts_selected.as_deref() == Some(OFFLINE_ACCOUNT_NAME))
    }

    fn get_client_play_button(&'_ self) -> Element<'_> {
        let play_button = button_with_icon(icon_manager::play(), "Play", 16).width(98);

        let is_account_selected = self.is_account_selected();

        if self.config.username.is_empty() && !is_account_selected {
            tooltip(play_button, "Username is empty!", Position::Bottom).into()
        } else if self.config.username.contains(' ') && !is_account_selected {
            tooltip(play_button, "Username contains spaces!", Position::Bottom).into()
        } else if let Some(selected_instance) = &self.selected_instance {
            if self.processes.contains_key(selected_instance) {
                tooltip(
                    button_with_icon(icon_manager::play(), "Kill", 16)
                        .on_press(Message::LaunchKill)
                        .width(98),
                    shortcut_ctrl("Backspace"),
                    Position::Bottom,
                )
                .into()
            } else if self.is_launching_game {
                button_with_icon(icon_manager::play(), "...", 16)
                    .width(98)
                    .into()
            } else {
                tooltip(
                    play_button.on_press(Message::LaunchStart),
                    shortcut_ctrl("Enter"),
                    Position::Bottom,
                )
                .into()
            }
        } else {
            tooltip(play_button, "Select an instance first!", Position::Bottom).into()
        }
    }

    fn get_files_button(
        selected_instance: &InstanceSelection,
    ) -> widget::Button<'_, Message, LauncherTheme> {
        button_with_icon(icon_manager::folder(), "Files", 16)
            .on_press(Message::CoreOpenPath(
                selected_instance.get_dot_minecraft_path(),
            ))
            .width(97)
    }

    fn get_server_play_button<'a>(&self) -> iced::widget::Tooltip<'a, Message, LauncherTheme> {
        match &self.selected_instance {
            Some(n) if self.processes.contains_key(n) => tooltip(
                button_with_icon(icon_manager::play(), "Stop", 16)
                    .width(97)
                    .on_press(Message::LaunchKill),
                shortcut_ctrl("Escape"),
                Position::Bottom,
            ),
            _ => tooltip(
                button_with_icon(icon_manager::play(), "Start", 16)
                    .width(97)
                    .on_press_maybe(
                        self.selected_instance
                            .is_some()
                            .then(|| Message::LaunchStart),
                    ),
                "By starting the server, you agree to the EULA",
                Position::Bottom,
            ),
        }
    }

    fn get_saves_pane<'a>(
        &'a self,
        selected_instance: &InstanceSelection,
        tabs: Option<&'a Result<SavesInfo, String>>,
    ) -> Element<'a> {
        match tabs {
            Some(Ok(saves)) => self.render_saves(saves, selected_instance),
            Some(Err(err)) => widget::column![
                widget::text("Error loading saves").size(18),
                widget::text(err).size(14),
            ]
            .into(),
            None => widget::column![
                widget::text("Loading saves...").size(18),
                widget::text("Scanning world files").size(14),
                widget::text("This may take a moment for large worlds").size(12),
            ]
            .padding(20)
            .spacing(10)
            .into(),
        }
    }

    fn get_world_icon(save: &ql_core::saves::Save) -> Element<'static> {
        #[deprecated = "stop using std::fs::read"]
        const E: () = ();
        let () = E;

        // HOLY FUCKING SHIT THIS IS BAD
        if let Some(icon_path) = &save.icon_path {
            if let Ok(icon_bytes) = std::fs::read(icon_path) {
                let handle = Handle::from_bytes(icon_bytes);
                return widget::image(handle).width(32).height(32).into();
            }
        }

        icon_manager::folder().into()
    }

    fn render_saves<'a>(
        &'a self,
        saves: &'a SavesInfo,
        instance: &InstanceSelection,
    ) -> Element<'a> {
        if saves.list.is_empty() {
            return widget::column![
                widget::text("No saves found").size(18),
                widget::text("Create a world in Minecraft to see it here").size(14),
            ]
            .padding(20)
            .spacing(10)
            .into();
        }

        let saves_list: Vec<_> = saves
            .list
            .iter()
            .enumerate()
            .map(|(i, save)| get_saves_list_entry(i, save))
            .collect();

        let saves_grid = widget::scrollable(widget::column(saves_list).spacing(2))
            .style(|t: &LauncherTheme, s| t.style_scrollable_flat_dark(s))
            .width(Length::Fill)
            .height(Length::Fill);

        let len = saves.list.len();

        widget::column![
            widget::row![
                widget::text(format!(
                    "Found {len} save{}",
                    if len < 2 { "" } else { "s" }
                ))
                .size(20),
                widget::horizontal_space(),
                button_with_icon(icon_manager::folder_with_size(14), "Open Saves Folder", 14)
                    .on_press(Message::CoreOpenPath(match instance {
                        InstanceSelection::Instance(_) =>
                            instance.get_dot_minecraft_path().join("saves"),
                        InstanceSelection::Server(_) => instance.get_instance_path().join("world"),
                    }))
            ]
            .align_y(Alignment::Center)
            .padding(10)
            .spacing(10),
            widget::horizontal_rule(1),
            saves_grid
        ]
        .into()
    }
}

fn get_saves_list_entry(i: usize, save: &ql_core::Save) -> Element<'static> {
    let icon = Launcher::get_world_icon(save);

    let size_text = if let Some(size) = save.size_bytes {
        format!("{:.1} MB", size as f64 / 1_048_576.0)
    } else {
        "Unknown size".to_string()
    };

    let is_even = i % 2 == 0;

    widget::container(
        widget::row![
            icon,
            widget::column![
                widget::text(save.name.clone()).size(16),
                widget::text(size_text).size(12),
            ]
            .spacing(2),
            widget::horizontal_space(),
            widget::button("Open Folder")
                .on_press(Message::CoreOpenPath(save.path.clone()))
                .padding(5)
        ]
        .align_y(iced::Alignment::Center)
        .spacing(10)
        .padding(10),
    )
    .style(move |theme: &LauncherTheme| {
        theme.style_container_sharp_box(
            0.0,
            if is_even {
                Color::ExtraDark
            } else {
                Color::Dark
            },
        )
    })
    .width(Length::Fill)
    .into()
}

<<<<<<< HEAD
fn view_info_message(
    menu: &'_ MenuLaunch,
) -> Option<widget::Container<'_, Message, LauncherTheme>> {
    (!menu.message.is_empty()).then_some(
        widget::container(widget::row![
            widget::text(&menu.message)
                .width(Length::Fill)
                .size(12)
                .style(|t: &LauncherTheme| t.style_text(Color::SecondLight)),
            widget::button(
                icon_manager::win_close()
                    .style(|t: &LauncherTheme| t.style_text(Color::Mid))
                    .size(14)
            )
            .padding(0)
            .style(|t: &LauncherTheme, s| t.style_button(s, StyleButton::FlatExtraDark))
            .on_press(Message::LaunchScreenOpen {
                message: None,
                clear_selection: false,
                is_server: Some(menu.is_viewing_server)
            })
        ])
        .padding(10)
        .style(|t: &LauncherTheme| t.style_container_sharp_box(0.0, Color::ExtraDark)),
    )
}

fn get_sidebar_new_button(menu: &MenuLaunch) -> widget::Button<'_, Message, LauncherTheme> {
    widget::button(
        widget::row![icon_manager::create(), widget::text("New").size(16)]
            .align_y(iced::alignment::Vertical::Center)
            .height(TAB_HEIGHT - 10.0)
            .spacing(10),
    )
    .style(|n, status| n.style_button(status, StyleButton::FlatDark))
    .on_press(Message::CreateInstance(CreateInstanceMessage::ScreenOpen {
        is_server: menu.is_viewing_server,
    }))
    .width(menu.sidebar_width)
}

fn get_tab_selector<'a>(selected_instance_s: Option<&'a str>, menu: &'a MenuLaunch) -> Element<'a> {
    let tabs: &[LaunchTabId] = if menu.is_viewing_server {
        &[LaunchTabId::Buttons, LaunchTabId::Edit, LaunchTabId::Log]
    } else {
        &[
            LaunchTabId::Buttons,
            LaunchTabId::Edit,
            LaunchTabId::Saves,
            LaunchTabId::Log,
        ]
    };
    let tab_bar = widget::row(
        tabs.into_iter()
            .copied()
            .map(|n| render_tab_button(n, menu)),
    )
    .wrap();
=======
impl MenuLaunch {
    fn get_tab_selector(&'_ self, decor: bool) -> Element<'_> {
        let tab_bar = widget::row(
            [LaunchTabId::Buttons, LaunchTabId::Edit, LaunchTabId::Log]
                .into_iter()
                .map(|n| render_tab_button(n, decor, self)),
        )
        .align_y(Alignment::End)
        .wrap();
>>>>>>> e9919f20

        let settings_button = widget::button(
            widget::row![
                widget::horizontal_space(),
                icon_manager::settings_with_size(12),
                widget::horizontal_space()
            ]
            .width(tab_height(decor) + 4.0)
            .height(tab_height(decor) + 4.0)
            .align_y(Alignment::Center),
        )
        .padding(0)
        .style(|n, status| n.style_button(status, StyleButton::FlatExtraDark))
        .on_press(Message::LauncherSettings(LauncherSettingsMessage::Open));

        widget::mouse_area(
            widget::container(
                widget::row!(settings_button, tab_bar, widget::horizontal_space())
                    // .push_maybe(window_handle_buttons)
                    .height(tab_height(decor) + decorh(decor))
                    .align_y(Alignment::End),
            )
            .width(Length::Fill)
            .style(move |n| {
                n.style_container_bg_semiround(
                    [false, !decor, false, false],
                    Some((Color::ExtraDark, 1.0)),
                )
            }),
        )
        .on_press(Message::Window(WindowMessage::Dragged))
        .into()
    }
}

fn render_tab_button(tab: LaunchTabId, decor: bool, menu: &'_ MenuLaunch) -> Element<'_> {
    let padding = Padding {
        top: 5.0,
        right: 5.0,
        bottom: if decor { 5.0 } else { 7.0 },
        left: 5.0,
    };

    let name = widget::text(tab.to_string()).size(15);

    let txt: Element = if let LaunchTabId::Log = tab {
        if menu.message.contains("crashed!") {
            underline(name, Color::Mid).into()
        } else {
            name.into()
        }
    } else {
        name.into()
    };

    let txt = widget::row!(widget::horizontal_space(), txt, widget::horizontal_space());

    if menu.tab == tab {
        widget::container(txt)
            .style(move |t: &LauncherTheme| {
                if decor {
                    t.style_container_selected_flat_button()
                } else {
                    t.style_container_selected_flat_button_semi([true, true, false, false])
                }
            })
            .padding(padding)
            .width(TAB_BUTTON_WIDTH)
            .height(tab_height(decor) + 4.0)
            .align_y(Alignment::End)
            .into()
    } else {
        widget::button(
            widget::row![txt]
                .width(TAB_BUTTON_WIDTH)
                .height(tab_height(decor) + 4.0)
                .padding(padding)
                .align_y(Alignment::End),
        )
        .style(move |n, status| {
            n.style_button(
                status,
                StyleButton::SemiExtraDark([!decor, !decor, false, false]),
            )
        })
        .on_press(Message::LaunchChangeTab(tab))
        .padding(0)
        .into()
    }
}

fn get_no_logs_message<'a>() -> widget::Column<'a, Message, LauncherTheme> {
    const BASE_MESSAGE: &str = "No logs found";

    widget::column!(widget::text(BASE_MESSAGE).style(|t: &LauncherTheme| t.style_text(Color::Mid)))
        // WARN: non x86_64
        .push_maybe(cfg!(not(target_arch = "x86_64")).then_some(widget::text(
            "This version is experimental. If you want to get help join our discord",
        )))
        .width(Length::Fill)
        .height(Length::Fill)
}

fn get_footer_text() -> widget::Column<'static, Message, LauncherTheme> {
    cfg_if! (
        if #[cfg(feature = "simulate_linux_arm64")] {
            let subtext = "(Simulating Linux aarch64)";
        } else if #[cfg(feature = "simulate_macos_arm64")] {
            let subtext = "(Simulating macOS aarch64)";
        } else if #[cfg(target_arch = "aarch64")] {
            let subtext = "A Minecraft Launcher by Mrmayman\n(Running on aarch64)";
        } else if #[cfg(target_arch = "arm")] {
            let subtext = "A Minecraft Launcher by Mrmayman\n(Running on arm32)";
        } else if #[cfg(target_arch = "x86")] {
            let subtext = "You are running the 32 bit version.\nTry using the 64 bit version if possible.";
        } else {
            let subtext = "A Minecraft Launcher by Mrmayman";
        }
    );

    widget::column!(
        widget::vertical_space(),
        widget::row!(
            widget::horizontal_space(),
            widget::text!("QuantumLauncher v{LAUNCHER_VERSION_NAME}")
                .size(12)
                .style(|t: &LauncherTheme| t.style_text(Color::Mid))
        ),
        widget::row!(
            widget::horizontal_space(),
            widget::text(subtext)
                .size(10)
                .style(|t: &LauncherTheme| t.style_text(Color::Mid))
        ),
    )
}

fn get_sidebar_new_button(
    menu: &MenuLaunch,
    decor: bool,
) -> widget::Button<'_, Message, LauncherTheme> {
    widget::button(
        widget::row![icon_manager::create(), widget::text("New").size(15)]
            .align_y(iced::alignment::Vertical::Center)
            .height(tab_height(decor) - 6.0)
            .spacing(10),
    )
    .style(move |n, status| {
        n.style_button(
            status,
            if decor {
                StyleButton::FlatDark
            } else {
                StyleButton::SemiDarkBorder([true, true, false, false])
            },
        )
    })
    .on_press(Message::CreateInstance(CreateInstanceMessage::ScreenOpen {
        is_server: menu.is_viewing_server,
    }))
    .width(Length::Fill)
}

fn view_info_message(
    menu: &'_ MenuLaunch,
) -> Option<widget::Container<'_, Message, LauncherTheme>> {
    (!menu.message.is_empty()).then_some(
        widget::container(
            widget::row![
                widget::button(
                    icon_manager::win_close()
                        .style(|t: &LauncherTheme| t.style_text(Color::Mid))
                        .size(14)
                )
                .padding(0)
                .style(|t: &LauncherTheme, s| t.style_button(s, StyleButton::FlatExtraDark))
                .on_press(Message::LaunchScreenOpen {
                    message: None,
                    clear_selection: false,
                    is_server: Some(menu.is_viewing_server)
                }),
                widget::text(&menu.message).size(12).style(tsubtitle),
            ]
            .spacing(10)
            .align_y(Alignment::Center),
        )
        .width(Length::Fill)
        .padding(10)
        .style(|t: &LauncherTheme| t.style_container_sharp_box(0.0, Color::ExtraDark)),
    )
}<|MERGE_RESOLUTION|>--- conflicted
+++ resolved
@@ -5,34 +5,22 @@
 use iced::{widget, Alignment, Length, Padding};
 use ql_core::{InstanceSelection, LAUNCHER_VERSION_NAME};
 
-<<<<<<< HEAD
 use crate::{
     icon_manager,
-    menu_renderer::{
-        ui::{button_with_icon, shortcut_ctrl, tooltip, underline},
-        Element, DISCORD,
-    },
-    message_handler::SIDEBAR_DRAG_LEEWAY,
-=======
-use crate::menu_renderer::onboarding::x86_warning;
-use crate::menu_renderer::{tsubtitle, underline, FONT_MONO};
-use crate::state::WindowMessage;
-use crate::{
-    icon_manager,
-    menu_renderer::DISCORD,
->>>>>>> e9919f20
     state::{
         AccountMessage, CreateInstanceMessage, InstanceLog, LaunchTabId, Launcher,
         LauncherSettingsMessage, ManageModsMessage, MenuLaunch, Message, SavesInfo, State,
-        NEW_ACCOUNT_NAME, OFFLINE_ACCOUNT_NAME,
+        WindowMessage, NEW_ACCOUNT_NAME, OFFLINE_ACCOUNT_NAME,
     },
     stylesheet::{color::Color, styles::LauncherTheme, widgets::StyleButton},
 };
 
-<<<<<<< HEAD
-pub const TAB_HEIGHT: f32 = 31.0;
-=======
-use super::{button_with_icon, shortcut_ctrl, tooltip, Element};
+use super::{
+    onboarding::x86_warning,
+    tsubtitle,
+    ui::{button_with_icon, shortcut_ctrl, tooltip, underline},
+    Element, DISCORD, FONT_MONO,
+};
 
 pub const TAB_BUTTON_WIDTH: f32 = 64.0;
 
@@ -51,7 +39,6 @@
         32.0
     }
 }
->>>>>>> e9919f20
 
 impl Launcher {
     pub fn view_main_menu<'element>(
@@ -621,66 +608,6 @@
     .into()
 }
 
-<<<<<<< HEAD
-fn view_info_message(
-    menu: &'_ MenuLaunch,
-) -> Option<widget::Container<'_, Message, LauncherTheme>> {
-    (!menu.message.is_empty()).then_some(
-        widget::container(widget::row![
-            widget::text(&menu.message)
-                .width(Length::Fill)
-                .size(12)
-                .style(|t: &LauncherTheme| t.style_text(Color::SecondLight)),
-            widget::button(
-                icon_manager::win_close()
-                    .style(|t: &LauncherTheme| t.style_text(Color::Mid))
-                    .size(14)
-            )
-            .padding(0)
-            .style(|t: &LauncherTheme, s| t.style_button(s, StyleButton::FlatExtraDark))
-            .on_press(Message::LaunchScreenOpen {
-                message: None,
-                clear_selection: false,
-                is_server: Some(menu.is_viewing_server)
-            })
-        ])
-        .padding(10)
-        .style(|t: &LauncherTheme| t.style_container_sharp_box(0.0, Color::ExtraDark)),
-    )
-}
-
-fn get_sidebar_new_button(menu: &MenuLaunch) -> widget::Button<'_, Message, LauncherTheme> {
-    widget::button(
-        widget::row![icon_manager::create(), widget::text("New").size(16)]
-            .align_y(iced::alignment::Vertical::Center)
-            .height(TAB_HEIGHT - 10.0)
-            .spacing(10),
-    )
-    .style(|n, status| n.style_button(status, StyleButton::FlatDark))
-    .on_press(Message::CreateInstance(CreateInstanceMessage::ScreenOpen {
-        is_server: menu.is_viewing_server,
-    }))
-    .width(menu.sidebar_width)
-}
-
-fn get_tab_selector<'a>(selected_instance_s: Option<&'a str>, menu: &'a MenuLaunch) -> Element<'a> {
-    let tabs: &[LaunchTabId] = if menu.is_viewing_server {
-        &[LaunchTabId::Buttons, LaunchTabId::Edit, LaunchTabId::Log]
-    } else {
-        &[
-            LaunchTabId::Buttons,
-            LaunchTabId::Edit,
-            LaunchTabId::Saves,
-            LaunchTabId::Log,
-        ]
-    };
-    let tab_bar = widget::row(
-        tabs.into_iter()
-            .copied()
-            .map(|n| render_tab_button(n, menu)),
-    )
-    .wrap();
-=======
 impl MenuLaunch {
     fn get_tab_selector(&'_ self, decor: bool) -> Element<'_> {
         let tab_bar = widget::row(
@@ -690,7 +617,6 @@
         )
         .align_y(Alignment::End)
         .wrap();
->>>>>>> e9919f20
 
         let settings_button = widget::button(
             widget::row![
