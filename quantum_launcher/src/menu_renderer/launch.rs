--- conflicted
+++ resolved
@@ -1,9 +1,3 @@
-<<<<<<< HEAD
-use std::collections::HashMap;
-
-=======
-use iced::advanced::text::Wrapping;
->>>>>>> 484db08a
 use iced::keyboard::Modifiers;
 use iced::widget::tooltip::Position;
 use iced::{widget, Alignment, Length, Padding};
@@ -111,25 +105,20 @@
                     widget::column!(
                         widget::row![widget::text(selected.get_name()).font(FONT_MONO).size(20),]
                             .push_maybe({
-                                selected_instance_s.and_then(|n| {
-                                    self.is_process_running(menu, n).then_some(tooltip(
-                                        icon_manager::play_with_size(20),
-                                        "Running...",
-                                        Position::Right,
-                                    ))
-                                })
+                                self.is_process_running(selected).then_some(tooltip(
+                                    icon_manager::play_with_size(20),
+                                    "Running...",
+                                    Position::Right,
+                                ))
                             })
                             .spacing(10),
                         main_buttons,
                         // widget::button("Export Instance").on_press(Message::ExportInstanceOpen),
                     )
-<<<<<<< HEAD
-=======
                     .push_maybe(
                         self.is_process_running(selected)
                             .then_some(widget::text("Running...").size(20)),
                     )
->>>>>>> 484db08a
                     .push(last_parts)
                     .padding(10)
                     .spacing(10)
@@ -163,18 +152,13 @@
             .into()
         };
 
-<<<<<<< HEAD
-        widget::column![
-            menu.get_tab_selector(decor),
-            widget::container(tab_body).style(|t: &LauncherTheme| t.style_container_bg(0.0, None))
-        ]
-        .into()
-=======
-        widget::column!(tab_selector)
+        widget::column![menu.get_tab_selector(decor)]
             .push_maybe(view_info_message(menu))
-            .push(tab_body)
+            .push(
+                widget::container(tab_body)
+                    .style(|t: &LauncherTheme| t.style_container_bg(0.0, None)),
+            )
             .into()
->>>>>>> 484db08a
     }
 
     fn get_mods_button(
@@ -204,15 +188,14 @@
             0
         };
 
-        let Some(Some(InstanceLog {
+        let Some(InstanceLog {
             log: log_data,
             has_crashed,
             command,
-        })) = self
+        }) = self
             .selected_instance
             .as_ref()
-<<<<<<< HEAD
-            .map(|selection| logs.get(*selection))
+            .and_then(|selection| self.logs.get(selection))
         else {
             return get_no_logs_message().padding(10).spacing(10);
         };
@@ -232,27 +215,6 @@
             },
             |msg| msg.clone(),
         );
-=======
-            .map(|selection| self.logs.get(selection))
-        {
-            const TEXT_SIZE: f32 = 12.0;
-
-            let log = Self::view_launcher_log(
-                log_data.clone(),
-                TEXT_SIZE,
-                scroll,
-                Message::LaunchLogScroll,
-                Message::LaunchLogScrollAbsolute,
-                |msg| {
-                    widget::text(msg.clone())
-                        .font(iced::Font::with_name("JetBrains Mono"))
-                        .size(TEXT_SIZE)
-                        .width(Length::Fill)
-                        .into()
-                },
-                |msg| msg.clone(),
-            );
->>>>>>> 484db08a
 
         widget::column![
             widget::row![
@@ -263,7 +225,6 @@
                 ),
                 widget::button(widget::text("Join Discord").size(14))
                     .on_press(Message::CoreOpenLink(DISCORD.to_owned())),
-<<<<<<< HEAD
             ]
             .spacing(7),
             widget::text("Having issues? Copy and send the game log for support").size(12)
@@ -284,46 +245,12 @@
         .push_maybe(
             menu.is_viewing_server.then_some(
                 widget::text_input("Enter command...", command)
-                    .on_input(move |n| {
-                        Message::ServerCommandEdit(selected_instance.unwrap().to_owned(), n)
-                    })
-                    .on_submit(Message::ServerCommandSubmit(
-                        selected_instance.unwrap().to_owned(),
-                    ))
+                    .on_input(move |n| Message::ServerCommandEdit(n))
+                    .on_submit(Message::ServerCommandSubmit)
                     .width(190),
             ),
         )
         .push(log)
-=======
-            )
-            .spacing(7)
-            .push_maybe(
-                has_crashed.then_some(
-                    widget::text!(
-                        "The {} has crashed!",
-                        if menu.is_viewing_server {
-                            "server"
-                        } else {
-                            "game"
-                        }
-                    )
-                    .size(18),
-                ),
-            )
-            .wrap()]
-            .push_maybe(
-                menu.is_viewing_server.then_some(
-                    widget::text_input("Enter command...", command)
-                        .on_input(Message::ServerCommandEdit)
-                        .on_submit(Message::ServerCommandSubmit)
-                        .width(190),
-                ),
-            )
-            .push(log)
-        } else {
-            get_no_logs_message()
-        }
->>>>>>> 484db08a
         .padding(10)
         .spacing(10)
     }
@@ -339,12 +266,13 @@
             self.client_list.as_deref()
         };
 
-<<<<<<< HEAD
         let decor = self.config.c_window_decorations();
 
         let list = if let Some(instances) = list {
             widget::column(instances.iter().map(|name| {
-                let playing_icon = if self.is_process_running(menu, name) {
+                let playing_icon = if self
+                    .is_process_running(&InstanceSelection::new(name, menu.is_viewing_server))
+                {
                     Some(widget::row![
                         widget::horizontal_space(),
                         icon_manager::play_with_size(15),
@@ -366,38 +294,6 @@
                         .into()
                 } else {
                     underline(
-=======
-        let is_hovered = difference < SIDEBAR_DRAG_LEEWAY
-            && difference > 0.0
-            && (!self.is_log_open || (self.mouse_pos.1 < self.window_size.1 / 2.0));
-
-        let list = widget::row!(if let Some(instances) = list {
-            widget::column![
-                get_sidebar_new_button(menu),
-                widget::scrollable(widget::column(instances.iter().map(|name| {
-                    let instance = InstanceSelection::new(name, menu.is_viewing_server);
-                    let playing_icon = if self.is_process_running(&instance) {
-                        Some(widget::row![
-                            widget::horizontal_space(),
-                            icon_manager::play(),
-                            widget::Space::with_width(10),
-                        ])
-                    } else {
-                        None
-                    };
-
-                    let text = widget::text(name)
-                        .size(15)
-                        .style(|t: &LauncherTheme| t.style_text(Color::SecondLight));
-
-                    let selector: Element = if selected_instance_s == Some(name) {
-                        widget::container(widget::row!(widget::Space::with_width(5), text))
-                            .style(LauncherTheme::style_container_selected_flat_button)
-                            .width(Length::Fill)
-                            .padding(5)
-                            .into()
-                    } else {
->>>>>>> 484db08a
                         widget::button(widget::row![text].push_maybe(playing_icon))
                             .style(|n: &LauncherTheme, status| {
                                 n.style_button(status, StyleButton::FlatExtraDark)
@@ -434,7 +330,7 @@
 
         widget::column![
             widget::mouse_area(
-                widget::container(menu.get_sidebar_new_button(decor))
+                widget::container(get_sidebar_new_button(menu, decor))
                     .align_y(Alignment::End)
                     .width(menu.get_sidebar_width())
                     .height(tab_height(decor) + decorh(decor))
@@ -576,17 +472,162 @@
     }
 }
 
-<<<<<<< HEAD
 impl MenuLaunch {
     fn get_tab_selector(&'_ self, decor: bool) -> Element<'_> {
         let tab_bar = widget::row(
             [LaunchTabId::Buttons, LaunchTabId::Edit, LaunchTabId::Log]
                 .into_iter()
-                .map(|n| self.render_tab_button(n, decor)),
+                .map(|n| render_tab_button(n, decor, self)),
         )
         .align_y(Alignment::End)
         .wrap();
-=======
+
+        let settings_button = widget::button(
+            widget::row![
+                widget::horizontal_space(),
+                icon_manager::settings_with_size(12),
+                widget::horizontal_space()
+            ]
+            .width(tab_height(decor) + 4.0)
+            .height(tab_height(decor) + 4.0)
+            .align_y(Alignment::Center),
+        )
+        .padding(0)
+        .style(|n, status| n.style_button(status, StyleButton::FlatExtraDark))
+        .on_press(Message::LauncherSettings(LauncherSettingsMessage::Open));
+
+        widget::mouse_area(
+            widget::container(
+                widget::row!(settings_button, tab_bar, widget::horizontal_space())
+                    // .push_maybe(window_handle_buttons)
+                    .height(tab_height(decor) + decorh(decor))
+                    .align_y(Alignment::End),
+            )
+            .width(Length::Fill)
+            .style(move |n| {
+                n.style_container_bg_semiround(
+                    [false, !decor, false, false],
+                    Some((Color::ExtraDark, 1.0)),
+                )
+            }),
+        )
+        .on_press(Message::Window(WindowMessage::Dragged))
+        .into()
+    }
+}
+
+fn render_tab_button(tab: LaunchTabId, decor: bool, menu: &'_ MenuLaunch) -> Element<'_> {
+    let padding = Padding {
+        top: 5.0,
+        right: 5.0,
+        bottom: if decor { 5.0 } else { 7.0 },
+        left: 5.0,
+    };
+
+    let name = widget::text(tab.to_string()).size(15);
+
+    let txt: Element = if let LaunchTabId::Log = tab {
+        if menu.message.contains("crashed!") {
+            underline(name, Color::Mid).into()
+        } else {
+            name.into()
+        }
+    } else {
+        name.into()
+    };
+
+    let txt = widget::row!(widget::horizontal_space(), txt, widget::horizontal_space());
+
+    if menu.tab == tab {
+        widget::container(txt)
+            .style(move |t: &LauncherTheme| {
+                if decor {
+                    t.style_container_selected_flat_button()
+                } else {
+                    t.style_container_selected_flat_button_semi([true, true, false, false])
+                }
+            })
+            .padding(padding)
+            .width(TAB_BUTTON_WIDTH)
+            .height(tab_height(decor) + 4.0)
+            .align_y(Alignment::End)
+            .into()
+    } else {
+        widget::button(
+            widget::row![txt]
+                .width(TAB_BUTTON_WIDTH)
+                .height(tab_height(decor) + 4.0)
+                .padding(padding)
+                .align_y(Alignment::End),
+        )
+        .style(move |n, status| {
+            n.style_button(
+                status,
+                StyleButton::SemiExtraDark([!decor, !decor, false, false]),
+            )
+        })
+        .on_press(Message::LaunchChangeTab(tab))
+        .padding(0)
+        .into()
+    }
+}
+
+fn get_no_logs_message<'a>() -> widget::Column<'a, Message, LauncherTheme> {
+    const BASE_MESSAGE: &str = "No logs found";
+
+    widget::column!(widget::text(BASE_MESSAGE).style(|t: &LauncherTheme| t.style_text(Color::Mid)))
+        // WARN: non x86_64
+        .push_maybe(cfg!(not(target_arch = "x86_64")).then_some(widget::text(
+            "Note: This version is experimental. If you want to get help join our discord",
+        )))
+        .width(Length::Fill)
+        .height(Length::Fill)
+}
+
+fn get_footer_text() -> widget::Column<'static, Message, LauncherTheme> {
+    widget::column!(
+        widget::vertical_space(),
+        widget::row!(
+            widget::horizontal_space(),
+            widget::text!("QuantumLauncher v{LAUNCHER_VERSION_NAME}")
+                .size(12)
+                .style(|t: &LauncherTheme| t.style_text(Color::Mid))
+        ),
+        widget::row!(
+            widget::horizontal_space(),
+            widget::text("A Minecraft Launcher by Mrmayman")
+                .size(10)
+                .style(|t: &LauncherTheme| t.style_text(Color::Mid))
+        ),
+    )
+}
+
+fn get_sidebar_new_button(
+    menu: &MenuLaunch,
+    decor: bool,
+) -> widget::Button<'_, Message, LauncherTheme> {
+    widget::button(
+        widget::row![icon_manager::create(), widget::text("New").size(15)]
+            .align_y(iced::alignment::Vertical::Center)
+            .height(tab_height(decor) - 6.0)
+            .spacing(10),
+    )
+    .style(move |n, status| {
+        n.style_button(
+            status,
+            if decor {
+                StyleButton::FlatDark
+            } else {
+                StyleButton::SemiDarkBorder([true, true, false, false])
+            },
+        )
+    })
+    .on_press(Message::CreateInstance(CreateInstanceMessage::ScreenOpen {
+        is_server: menu.is_viewing_server,
+    }))
+    .width(Length::Fill)
+}
+
 fn view_info_message(
     menu: &'_ MenuLaunch,
 ) -> Option<widget::Container<'_, Message, LauncherTheme>> {
@@ -612,194 +653,4 @@
         .padding(10)
         .style(|t: &LauncherTheme| t.style_container_sharp_box(0.0, Color::ExtraDark)),
     )
-}
-
-fn get_sidebar_new_button(menu: &MenuLaunch) -> widget::Button<'_, Message, LauncherTheme> {
-    widget::button(
-        widget::row![icon_manager::create(), widget::text("New").size(16)]
-            .align_y(iced::alignment::Vertical::Center)
-            .height(TAB_HEIGHT - 10.0)
-            .spacing(10),
-    )
-    .style(|n, status| n.style_button(status, StyleButton::FlatDark))
-    .on_press(Message::CreateInstance(CreateInstanceMessage::ScreenOpen {
-        is_server: menu.is_viewing_server,
-    }))
-    .width(menu.sidebar_width)
-}
-
-fn get_tab_selector<'a>(selected_instance_s: Option<&'a str>, menu: &'a MenuLaunch) -> Element<'a> {
-    let tab_bar = widget::row(
-        [LaunchTabId::Buttons, LaunchTabId::Edit, LaunchTabId::Log]
-            .into_iter()
-            .map(|n| render_tab_button(n, menu)),
-    )
-    .wrap();
->>>>>>> 484db08a
-
-        let settings_button = widget::button(
-            widget::row![
-                widget::horizontal_space(),
-                icon_manager::settings_with_size(12),
-                widget::horizontal_space()
-            ]
-            .width(tab_height(decor) + 4.0)
-            .height(tab_height(decor) + 4.0)
-            .align_y(Alignment::Center),
-        )
-        .padding(0)
-        .style(|n, status| n.style_button(status, StyleButton::FlatExtraDark))
-        .on_press(Message::LauncherSettings(LauncherSettingsMessage::Open));
-
-        widget::mouse_area(
-            widget::container(
-                widget::row!(settings_button, tab_bar, widget::horizontal_space())
-                    // .push_maybe(window_handle_buttons)
-                    .height(tab_height(decor) + decorh(decor))
-                    .align_y(Alignment::End),
-            )
-            .width(Length::Fill)
-            .style(move |n| {
-                n.style_container_bg_semiround(
-                    [false, !decor, false, false],
-                    Some((Color::ExtraDark, 1.0)),
-                )
-            }),
-        )
-        .on_press(Message::Window(WindowMessage::Dragged))
-        .into()
-    }
-
-<<<<<<< HEAD
-    fn get_sidebar_new_button(&self, decor: bool) -> widget::Button<'_, Message, LauncherTheme> {
-        widget::button(
-            widget::row![icon_manager::create(), widget::text("New").size(15)]
-                .align_y(iced::alignment::Vertical::Center)
-                .height(tab_height(decor) - 6.0)
-                .spacing(10),
-        )
-        .style(move |n, status| {
-            n.style_button(
-                status,
-                if decor {
-                    StyleButton::FlatDark
-                } else {
-                    StyleButton::SemiDarkBorder([true, true, false, false])
-                },
-            )
-        })
-        .on_press(if self.is_viewing_server {
-            Message::ServerCreateScreenOpen
-        } else {
-            Message::CreateInstance(CreateInstanceMessage::ScreenOpen)
-        })
-        .width(Length::Fill)
-    }
-
-    fn render_tab_button(&self, n: LaunchTabId, decor: bool) -> Element<'_> {
-        let padding = Padding {
-            top: 5.0,
-            right: 5.0,
-            bottom: if decor { 5.0 } else { 7.0 },
-            left: 5.0,
-        };
-
-        let txt = widget::row!(
-            widget::horizontal_space(),
-            widget::text(n.to_string()).size(15),
-            widget::horizontal_space(),
-        );
-        if self.tab == n {
-            widget::container(txt)
-                .style(move |t: &LauncherTheme| {
-                    if decor {
-                        t.style_container_selected_flat_button()
-                    } else {
-                        t.style_container_selected_flat_button_semi([true, true, false, false])
-                    }
-                })
-                .padding(padding)
-                .width(TAB_BUTTON_WIDTH)
-                .height(tab_height(decor) + 4.0)
-                .align_y(Alignment::End)
-                .into()
-        } else {
-            widget::button(
-                widget::row![txt]
-                    .width(TAB_BUTTON_WIDTH)
-                    .height(tab_height(decor) + 4.0)
-                    .padding(padding)
-                    .align_y(Alignment::End),
-            )
-            .style(move |n, status| {
-                n.style_button(
-                    status,
-                    StyleButton::SemiExtraDark([!decor, !decor, false, false]),
-                )
-            })
-            .on_press(Message::LaunchChangeTab(n))
-            .padding(0)
-=======
-fn render_tab_button(tab: LaunchTabId, menu: &'_ MenuLaunch) -> Element<'_> {
-    let name = widget::text(tab.to_string());
-
-    let txt: Element = if let LaunchTabId::Log = tab {
-        if menu.message.contains("crashed!") {
-            underline(name, Color::Mid).into()
-        } else {
-            name.into()
-        }
-    } else {
-        name.into()
-    };
-
-    let txt = widget::row!(widget::horizontal_space(), txt, widget::horizontal_space());
-
-    if menu.tab == tab {
-        widget::container(txt)
-            .style(LauncherTheme::style_container_selected_flat_button)
-            .padding(5)
-            .width(70)
-            .height(TAB_HEIGHT)
-            .into()
-    } else {
-        widget::button(txt)
-            .style(|n, status| n.style_button(status, StyleButton::FlatExtraDark))
-            .on_press(Message::LaunchChangeTab(tab))
-            .width(70)
-            .height(TAB_HEIGHT)
->>>>>>> 484db08a
-            .into()
-        }
-    }
-}
-
-fn get_no_logs_message<'a>() -> widget::Column<'a, Message, LauncherTheme> {
-    const BASE_MESSAGE: &str = "No logs found";
-
-    widget::column!(widget::text(BASE_MESSAGE).style(|t: &LauncherTheme| t.style_text(Color::Mid)))
-        // WARN: non x86_64
-        .push_maybe(cfg!(not(target_arch = "x86_64")).then_some(widget::text(
-            "Note: This version is experimental. If you want to get help join our discord",
-        )))
-        .width(Length::Fill)
-        .height(Length::Fill)
-}
-
-fn get_footer_text() -> widget::Column<'static, Message, LauncherTheme> {
-    widget::column!(
-        widget::vertical_space(),
-        widget::row!(
-            widget::horizontal_space(),
-            widget::text!("QuantumLauncher v{LAUNCHER_VERSION_NAME}")
-                .size(12)
-                .style(|t: &LauncherTheme| t.style_text(Color::Mid))
-        ),
-        widget::row!(
-            widget::horizontal_space(),
-            widget::text("A Minecraft Launcher by Mrmayman")
-                .size(10)
-                .style(|t: &LauncherTheme| t.style_text(Color::Mid))
-        ),
-    )
 }