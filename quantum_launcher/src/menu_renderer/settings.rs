--- conflicted
+++ resolved
@@ -5,14 +5,8 @@
     back_button, button_with_icon, get_theme_selector, sidebar_button, underline, Element, DISCORD,
     GITHUB,
 };
-<<<<<<< HEAD
+use crate::menu_renderer::back_to_launch_screen;
 use crate::menu_renderer::edit_instance::{get_args_list, resolution_dialog};
-=======
-use crate::menu_renderer::back_to_launch_screen;
-use crate::menu_renderer::edit_instance::{
-    global_java_args_dialog, global_pre_launch_prefix_dialog, resolution_dialog,
-};
->>>>>>> 484db08a
 use crate::{
     config::LauncherConfig,
     icon_manager,
@@ -155,18 +149,27 @@
             },
 
             widget::column![
+                // TODO: This requires launcher restart
+                // widget::checkbox("Custom Window Decorations", !config.c_window_decorations()).on_toggle(|n| {
+                //     Message::LauncherSettings(LauncherSettingsMessage::ToggleWindowDecorations(n))
+                // }),
+                // widget::text("Use custom window borders and close/minimize/maximize buttons").size(12),
+                // widget::Space::with_height(5),
+
                 widget::checkbox("Antialiasing (UI) - Requires Restart", config.antialiasing.unwrap_or(true))
                     .on_toggle(|n| Message::LauncherSettings(
                         LauncherSettingsMessage::ToggleAntialiasing(n)
                     )),
-                widget::text("Makes text/menus crisper. Also nudges the launcher into using your dedicated GPU for the User Interface.").size(12),
+                widget::text("Makes text/menus crisper. Also nudges the launcher into using your dedicated GPU for the User Interface").size(12),
                 widget::Space::with_height(5),
+
                 widget::checkbox("Remember window size", config.window.as_ref().is_none_or(|n| n.save_window_size))
                     .on_toggle(|n| Message::LauncherSettings(LauncherSettingsMessage::ToggleWindowSize(n))),
             ]
             .padding(10)
             .spacing(5)
-        ).padding(iced::Padding::new(0.0).right(10.0))
+        )
+        .padding(iced::Padding::new(0.0).right(10.0))
         .spacing(SETTINGS_SPACING)
         .into()
     }
