use iced::Task;
<<<<<<< HEAD
use ql_core::{err, IntoIoError, IntoStringError, LAUNCHER_DATA_DIR};
=======
use ql_core::{
    err,
    json::{GlobalSettings, InstanceConfigJson},
    IntoIoError, IntoStringError, LAUNCHER_DIR,
};
>>>>>>> e2ba12d3

use crate::{
    message_handler::format_memory,
    state::{
        get_entries, EditInstanceMessage, Launcher, MenuEditInstance, MenuLaunch, Message, State,
    },
};

use super::add_to_arguments_list;

macro_rules! iflet_config {
    // Match pattern with one field (e.g. java_args: Some(args))
    ($state:expr, $field:ident : $pat:pat, $body:block) => {
        if let State::Launch(MenuLaunch {
            edit_instance: Some(MenuEditInstance {
                config: InstanceConfigJson {
                    $field: $pat,
                    ..
                },
                ..
            }),
            ..
        }) = $state
        $body
    };

    ($state:expr, $field:ident, $body:block) => {
        iflet_config!($state, $field : $field, $body);
    };

    ($state:expr, get, $field:ident, $body:block) => {
        if let State::Launch(MenuLaunch {
            edit_instance: Some(MenuEditInstance {
                config: InstanceConfigJson {
                    $field,
                    ..
                },
                ..
            }),
            ..
        }) = $state
        {
            let $field = $field.get_or_insert_with(Default::default);
            $body
        }
    };

    ($state:expr, prefix, |$prefix:ident| $body:block) => {
        iflet_config!($state, global_settings: global_settings, {
            let global_settings =
                global_settings.get_or_insert_with(GlobalSettings::default);
            let $prefix =
                global_settings.pre_launch_prefix.get_or_insert_with(Vec::new);
            $body
        });
    };
}

impl Launcher {
    pub fn update_edit_instance(
        &mut self,
        message: EditInstanceMessage,
    ) -> Result<Task<Message>, String> {
        match message {
            EditInstanceMessage::JavaOverride(n) => {
                if let State::Launch(MenuLaunch {
                    edit_instance: Some(menu),
                    ..
                }) = &mut self.state
                {
                    menu.config.java_override = Some(n);
                }
            }
            EditInstanceMessage::MemoryChanged(new_slider_value) => {
                if let State::Launch(MenuLaunch {
                    edit_instance: Some(menu),
                    ..
                }) = &mut self.state
                {
                    menu.slider_value = new_slider_value;
                    menu.config.ram_in_mb = 2f32.powf(new_slider_value) as usize;
                    menu.slider_text = format_memory(menu.config.ram_in_mb);
                }
            }
            EditInstanceMessage::LoggingToggle(t) => {
                if let State::Launch(MenuLaunch {
                    edit_instance: Some(menu),
                    ..
                }) = &mut self.state
                {
                    menu.config.enable_logger = Some(t);
                }
            }
            EditInstanceMessage::CloseLauncherToggle(t) => {
                if let State::Launch(MenuLaunch {
                    edit_instance: Some(menu),
                    ..
                }) = &mut self.state
                {
                    menu.config.close_on_start = Some(t);
                }
            }
            EditInstanceMessage::JavaArgsAdd => {
                iflet_config!(&mut self.state, get, game_args, {
                    game_args.push(String::new());
                });
            }
            EditInstanceMessage::JavaArgEdit(msg, idx) => {
                self.e_java_arg_edit(msg, idx);
            }
            EditInstanceMessage::JavaArgDelete(idx) => {
                self.e_java_arg_delete(idx);
            }
            EditInstanceMessage::JavaArgsModeChanged(mode) => {
                iflet_config!(&mut self.state, java_args_mode, {
                    *java_args_mode = Some(mode);
                });
            }
            EditInstanceMessage::GameArgsAdd => {
                iflet_config!(&mut self.state, get, game_args, {
                    game_args.push(String::new());
                });
            }
            EditInstanceMessage::GameArgEdit(msg, idx) => {
                self.e_game_arg_edit(msg, idx);
            }
            EditInstanceMessage::GameArgDelete(idx) => {
                self.e_game_arg_delete(idx);
            }
            EditInstanceMessage::JavaArgShiftUp(idx) => {
                iflet_config!(&mut self.state, java_args: Some(args), {
                    Self::e_list_shift_up(idx, args);
                });
            }
            EditInstanceMessage::JavaArgShiftDown(idx) => {
                iflet_config!(&mut self.state, java_args: Some(args), {
                    Self::e_list_shift_down(idx, args);
                });
            }
            EditInstanceMessage::GameArgShiftUp(idx) => {
                iflet_config!(&mut self.state, game_args: Some(args), {
                    Self::e_list_shift_up(idx, args);
                });
            }
            EditInstanceMessage::GameArgShiftDown(idx) => {
                iflet_config!(&mut self.state, game_args: Some(args), {
                    Self::e_list_shift_down(idx, args);
                });
            }
            EditInstanceMessage::PreLaunchPrefixAdd => {
                iflet_config!(&mut self.state, prefix, |pre_launch_prefix| {
                    pre_launch_prefix.push(String::new());
                });
            }
            EditInstanceMessage::PreLaunchPrefixEdit(msg, idx) => {
                self.e_pre_launch_prefix_edit(msg, idx);
            }
            EditInstanceMessage::PreLaunchPrefixDelete(idx) => {
                self.e_pre_launch_prefix_delete(idx);
            }
            EditInstanceMessage::PreLaunchPrefixShiftUp(idx) => {
                iflet_config!(&mut self.state, prefix, |pre_launch_prefix| {
                    Self::e_list_shift_up(idx, pre_launch_prefix);
                });
            }
            EditInstanceMessage::PreLaunchPrefixShiftDown(idx) => {
                iflet_config!(&mut self.state, prefix, |pre_launch_prefix| {
                    Self::e_list_shift_down(idx, pre_launch_prefix);
                });
            }
            EditInstanceMessage::PreLaunchPrefixModeChanged(mode) => {
                iflet_config!(&mut self.state, pre_launch_prefix_mode, {
                    *pre_launch_prefix_mode = Some(mode);
                });
            }
            EditInstanceMessage::RenameEdit(n) => {
                if let State::Launch(MenuLaunch {
                    edit_instance: Some(menu),
                    ..
                }) = &mut self.state
                {
                    menu.instance_name = n;
                }
            }
            EditInstanceMessage::RenameApply => return self.rename_instance(),
            EditInstanceMessage::ConfigSaved(res) => res?,
            EditInstanceMessage::WindowWidthChanged(width) => {
                if let State::Launch(MenuLaunch {
                    edit_instance: Some(menu),
                    ..
                }) = &mut self.state
                {
                    menu.config
                        .global_settings
                        .get_or_insert_with(Default::default)
                        .window_width = if width.is_empty() {
                        None
                    } else {
                        // TODO: Error handling
                        width.parse::<u32>().ok()
                    }
                }
            }
            EditInstanceMessage::WindowHeightChanged(height) => {
                if let State::Launch(MenuLaunch {
                    edit_instance: Some(menu),
                    ..
                }) = &mut self.state
                {
                    menu.config
                        .global_settings
                        .get_or_insert_with(Default::default)
                        .window_height = if height.is_empty() {
                        None
                    } else {
                        // TODO: Error handling
                        height.parse::<u32>().ok()
                    }
                }
            }
        }
        Ok(Task::none())
    }

    fn rename_instance(&mut self) -> Result<Task<Message>, String> {
        let State::Launch(MenuLaunch {
            edit_instance: Some(menu),
            ..
        }) = &mut self.state
        else {
            return Ok(Task::none());
        };
        let mut disallowed = vec![
            '/', '\\', ':', '*', '?', '"', '<', '>', '|', '\'', '\0', '\u{7F}',
        ];

        disallowed.extend('\u{1}'..='\u{1F}');

        // Remove disallowed characters

        let mut instance_name = menu.instance_name.clone();
        instance_name.retain(|c| !disallowed.contains(&c));
        let instance_name = instance_name.trim();

        if instance_name.is_empty() {
            err!("New name is empty or invalid");
            return Ok(Task::none());
        }

        if menu.old_instance_name == menu.instance_name {
            // Don't waste time talking to OS
            // and "renaming" instance if nothing has changed.
            Ok(Task::none())
        } else {
            let instances_dir =
                LAUNCHER_DATA_DIR.join(if self.selected_instance.as_ref().unwrap().is_server() {
                    "servers"
                } else {
                    "instances"
                });

            let old_path = instances_dir.join(&menu.old_instance_name);
            let new_path = instances_dir.join(&menu.instance_name);

            menu.old_instance_name = menu.instance_name.clone();
            if let Some(n) = &mut self.selected_instance {
                n.set_name(&menu.instance_name);
            }
            std::fs::rename(&old_path, &new_path)
                .path(&old_path)
                .strerr()?;

            Ok(Task::perform(
                get_entries(
                    match self.selected_instance.as_ref().unwrap() {
                        ql_core::InstanceSelection::Instance(_) => "instances",
                        ql_core::InstanceSelection::Server(_) => "servers",
                    }
                    .to_owned(),
                    false,
                ),
                Message::CoreListLoaded,
            ))
        }
    }

    fn e_java_arg_edit(&mut self, msg: String, idx: usize) {
        let State::Launch(MenuLaunch {
            edit_instance: Some(menu),
            ..
        }) = &mut self.state
        else {
            return;
        };
        let Some(args) = menu.config.java_args.as_mut() else {
            return;
        };
        add_to_arguments_list(msg, args, idx);
    }

    fn e_java_arg_delete(&mut self, idx: usize) {
        if let State::Launch(MenuLaunch {
            edit_instance: Some(menu),
            ..
        }) = &mut self.state
        {
            if let Some(args) = &mut menu.config.java_args {
                args.remove(idx);
            }
        }
    }

    fn e_game_arg_edit(&mut self, msg: String, idx: usize) {
        let State::Launch(MenuLaunch {
            edit_instance: Some(menu),
            ..
        }) = &mut self.state
        else {
            return;
        };
        let Some(args) = &mut menu.config.game_args else {
            return;
        };
        add_to_arguments_list(msg, args, idx);
    }

    fn e_game_arg_delete(&mut self, idx: usize) {
        if let State::Launch(MenuLaunch {
            edit_instance: Some(menu),
            ..
        }) = &mut self.state
        {
            if let Some(args) = &mut menu.config.game_args {
                args.remove(idx);
            }
        }
    }

    fn e_list_shift_up(idx: usize, args: &mut Vec<String>) {
        if idx > 0 {
            args.swap(idx, idx - 1);
        }
    }

    fn e_list_shift_down(idx: usize, args: &mut [String]) {
        if idx + 1 < args.len() {
            args.swap(idx, idx + 1);
        }
    }

    fn e_pre_launch_prefix_edit(&mut self, msg: String, idx: usize) {
        let State::Launch(MenuLaunch {
            edit_instance: Some(menu),
            ..
        }) = &mut self.state
        else {
            return;
        };
        add_to_arguments_list(msg, menu.config.get_launch_prefix(), idx);
    }

    fn e_pre_launch_prefix_delete(&mut self, idx: usize) {
        if let State::Launch(MenuLaunch {
            edit_instance: Some(menu),
            ..
        }) = &mut self.state
        {
            menu.config.get_launch_prefix().remove(idx);
        }
    }
}<|MERGE_RESOLUTION|>--- conflicted
+++ resolved
@@ -1,13 +1,9 @@
 use iced::Task;
-<<<<<<< HEAD
-use ql_core::{err, IntoIoError, IntoStringError, LAUNCHER_DATA_DIR};
-=======
 use ql_core::{
     err,
     json::{GlobalSettings, InstanceConfigJson},
-    IntoIoError, IntoStringError, LAUNCHER_DIR,
+    IntoIoError, IntoStringError, LAUNCHER_DATA_DIR,
 };
->>>>>>> e2ba12d3
 
 use crate::{
     message_handler::format_memory,
