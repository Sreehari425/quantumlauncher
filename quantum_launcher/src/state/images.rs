--- conflicted
+++ resolved
@@ -32,18 +32,12 @@
     pub fn get_imgs_to_load(&mut self) -> Vec<Task<Message>> {
         let mut commands = Vec::new();
 
-<<<<<<< HEAD
         for url in self.to_load.lock().unwrap().drain() {
+            if url.is_empty() {
+                continue;
+            }
             if !self.downloads_in_progress.contains(&url) {
                 self.downloads_in_progress.insert(url.clone());
-=======
-        let mut images_to_load = self.to_load.lock().unwrap();
-        images_to_load.retain(|n, _| !n.is_empty());
-
-        for (url, is_icon) in images_to_load.iter() {
-            if !self.downloads_in_progress.contains(url) {
-                self.downloads_in_progress.insert(url.to_owned());
->>>>>>> 71659b43
                 commands.push(Task::perform(
                     ql_mod_manager::store::download_image(url.clone()),
                     Message::CoreImageDownloaded,
