--- conflicted
+++ resolved
@@ -99,18 +99,8 @@
     }
 }
 
-<<<<<<< HEAD
-#[derive(Default)]
-pub struct ImageState {
-    pub bitmap: HashMap<String, Handle>,
-    pub svg: HashMap<String, iced::widget::svg::Handle>,
-    pub downloads_in_progress: HashSet<String>,
-    pub to_load: Mutex<HashSet<String>>,
-}
 
 #[derive(Debug)]
-=======
->>>>>>> c573d22e
 pub struct ClientProcess {
     pub child: Arc<Mutex<Child>>,
     pub receiver: Option<Receiver<LogLine>>,
