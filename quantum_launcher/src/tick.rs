use std::{
    cmp::Ordering,
    collections::{HashMap, HashSet},
};

use chrono::Datelike;
use iced::Task;
use ql_core::{
    constants::OS_NAME, json::InstanceConfigJson, InstanceSelection, IntoIoError, IntoJsonError,
    IntoStringError, JsonFileError, ModId,
};
use ql_mod_manager::store::{ModConfig, ModIndex};

use crate::state::{
    AutoSaveKind, EditInstanceMessage, GameProcess, InstallModsMessage, InstanceLog, LaunchTabId,
    Launcher, ManageJarModsMessage, MenuCreateInstance, MenuEditMods, MenuExportInstance,
    MenuInstallFabric, MenuInstallOptifine, MenuLaunch, MenuLoginMS, MenuModsDownload,
    MenuRecommendedMods, Message, ModListEntry, State,
};

impl Launcher {
    pub fn tick(&mut self) -> Task<Message> {
        match &mut self.state {
            State::Launch(MenuLaunch {
<<<<<<< HEAD
                tab_edit_instance: edit_instance, tab, ..
=======
                ref edit_instance,
                ref tab,
                ..
>>>>>>> e9919f20
            }) => {
                if let Some(receiver) = &mut self.java_recv {
                    if receiver.tick() {
                        self.state = State::InstallJava;
                        return Task::none();
                    }
                }

                let mut commands = Vec::new();

                if let (Some(edit), LaunchTabId::Edit) = (&edit_instance, tab) {
                    let config = edit.config.clone();
                    self.autosave.remove(&AutoSaveKind::LauncherConfig);
                    self.tick_edit_instance(config, &mut commands);
                }
                self.tick_processes_and_logs();

                if self.tick_timer.is_multiple_of(5)
                    && self.autosave.insert(AutoSaveKind::LauncherConfig)
                {
                    let launcher_config = self.config.clone();
                    commands.push(Task::perform(
                        async move { launcher_config.save().await.strerr() },
                        Message::CoreTickConfigSaved,
                    ));
                }
                return Task::batch(commands);
            }
            State::Create(menu) => menu.tick(),
            State::EditMods(menu) => {
                let instance_selection = self.selected_instance.as_ref().unwrap();
                let update_locally_installed_mods = menu.tick(instance_selection);
                return update_locally_installed_mods;
            }
            State::InstallFabric(menu) => {
                if let MenuInstallFabric::Loaded {
                    progress: Some(progress),
                    ..
                } = menu
                {
                    progress.tick();
                }
            }
            State::InstallForge(menu) => {
                menu.forge_progress.tick();
                if menu.java_progress.tick() {
                    menu.is_java_getting_installed = true;
                }
            }
            State::UpdateFound(menu) => {
                if let Some(progress) = &mut menu.progress {
                    progress.tick();
                }
            }
            State::InstallJava => {
                let has_finished = if let Some(progress) = &mut self.java_recv {
                    progress.tick();
                    progress.progress.has_finished
                } else {
                    true
                };
                if has_finished {
                    self.java_recv = None;
                    return self.go_to_main_menu_with_message(Some("Installed Java"));
                }
            }
            State::ModsDownload(_) => {
                return MenuModsDownload::tick(self.selected_instance.clone().unwrap())
            }
            State::LauncherSettings(_) => {
                let launcher_config = self.config.clone();
                return Task::perform(
                    async move { launcher_config.save().await.strerr() },
                    Message::CoreTickConfigSaved,
                );
            }
            State::EditJarMods(menu) => {
                if self.autosave.insert(AutoSaveKind::Jarmods) {
                    let mut jarmods = menu.jarmods.clone();
                    let selected_instance = self.selected_instance.clone().unwrap();
                    return Task::perform(
                        async move { (jarmods.save(&selected_instance).await.strerr(), jarmods) },
                        |n| Message::ManageJarMods(ManageJarModsMessage::AutosaveFinished(n)),
                    );
                }
            }
            State::InstallOptifine(menu) => match menu {
                MenuInstallOptifine::Choosing { .. } | MenuInstallOptifine::InstallingB173 => {}
                MenuInstallOptifine::Installing {
                    optifine_install_progress,
                    java_install_progress,
                    is_java_being_installed,
                    ..
                } => {
                    optifine_install_progress.tick();
                    if let Some(java_progress) = java_install_progress {
                        if java_progress.tick() {
                            *is_java_being_installed = true;
                        }
                    }
                }
            },
            State::ManagePresets(menu) => {
                if let Some(progress) = &mut menu.progress {
                    progress.tick();
                }
            }
            State::RecommendedMods(menu) => {
                if let MenuRecommendedMods::Loading { progress, .. } = menu {
                    progress.tick();
                }
            }
            State::AccountLoginProgress(progress)
            | State::ImportModpack(progress)
            | State::ExportInstance(MenuExportInstance {
                progress: Some(progress),
                ..
            }) => {
                progress.tick();
            }

            // These menus don't require background ticking
            State::Error { .. }
            | State::LoginAlternate(_)
            | State::AccountLogin
            | State::ExportInstance(_)
            | State::ConfirmAction { .. }
            | State::ChangeLog
            | State::Welcome(_)
            | State::License(_)
            | State::LoginMS(MenuLoginMS { .. })
            | State::GenericMessage(_)
            | State::CurseforgeManualDownload(_)
            | State::LogUploadResult { .. }
            | State::InstallPaper(_)
            | State::ExportMods(_) => {}
        }

        Task::none()
    }

    fn tick_edit_instance(&self, config: InstanceConfigJson, commands: &mut Vec<Task<Message>>) {
        let Some(instance) = self.selected_instance.clone() else {
            return;
        };
        let cmd = Task::perform(Launcher::save_config(instance, config), |n| {
            Message::EditInstance(EditInstanceMessage::ConfigSaved(n.strerr()))
        });
        commands.push(cmd);
    }

    fn tick_processes_and_logs(&mut self) {
        let mut killed_processes = Vec::new();
        for (name, process) in &mut self.processes {
            Self::read_game_logs(process, name, &mut self.logs);
            if let Ok(Some(_)) = process.child.child.lock().unwrap().try_wait() {
                // Game process has exited.
                killed_processes.push(name.to_owned());
            }
        }
        for name in killed_processes {
            self.processes.remove(&name);
        }
    }

    fn read_game_logs(
        process: &GameProcess,
        name: &InstanceSelection,
        logs: &mut HashMap<InstanceSelection, InstanceLog>,
    ) {
        while let Some(message) = process.receiver.as_ref().and_then(|n| n.try_recv().ok()) {
            let message = message.to_string().replace('\t', &" ".repeat(8));

            let mut log_start = vec![
                format!(
                    "{} ({})\n",
                    if name.is_server() {
                        "Starting Minecraft server"
                    } else {
                        "Launching Minecraft"
                    },
                    Self::get_current_date_formatted()
                ),
                format!("OS: {OS_NAME}\n"),
            ];

            if !logs.contains_key(name) {
                log_start.push(message);

                logs.insert(
                    name.to_owned(),
                    InstanceLog {
                        log: log_start,
                        has_crashed: false,
                        command: String::new(),
                    },
                );
            } else if let Some(log) = logs.get_mut(name) {
                if log.log.is_empty() {
                    log.log = log_start;
                }
                log.log.push(message);
            }
        }
    }

    fn get_current_date_formatted() -> String {
        // Get the current date and time in UTC
        let now = chrono::Local::now();

        // Extract the day, month, and year
        let day = now.day();
        let month = now.format("%B").to_string(); // Full month name (e.g., "September")
        let year = now.year();

        // Return the formatted string
        format!("{day} {month} {year}")
    }

    async fn save_config(
        instance: InstanceSelection,
        config: InstanceConfigJson,
    ) -> Result<(), JsonFileError> {
        let mut config = config.clone();
        if config.enable_logger.is_none() {
            config.enable_logger = Some(true);
        }
        let config_path = instance.get_instance_path().join("config.json");

        let config_json = serde_json::to_string(&config).json_to()?;
        tokio::fs::write(&config_path, config_json)
            .await
            .path(config_path)?;
        Ok(())
    }
}

impl MenuModsDownload {
    pub fn tick(selected_instance: InstanceSelection) -> Task<Message> {
        Task::perform(
            async move { ModIndex::load(&selected_instance).await },
            |n| Message::InstallMods(InstallModsMessage::IndexUpdated(n.strerr())),
        )
    }
}

pub fn sort_dependencies(
    downloaded_mods: &HashMap<String, ModConfig>,
    locally_installed_mods: &HashSet<String>,
) -> Vec<ModListEntry> {
    let mut entries: Vec<ModListEntry> = downloaded_mods
        .iter()
        .map(|(k, v)| ModListEntry::Downloaded {
            id: ModId::from_index_str(k),
            config: Box::new(v.clone()),
        })
        .chain(locally_installed_mods.iter().map(|n| ModListEntry::Local {
            file_name: n.clone(),
        }))
        .collect();
    entries.sort_by(|val1, val2| match (val1, val2) {
        (
            ModListEntry::Downloaded { config, .. },
            ModListEntry::Downloaded {
                config: config2, ..
            },
        ) => match (config.manually_installed, config2.manually_installed) {
            (true, true) | (false, false) => config.name.cmp(&config2.name),
            (true, false) => Ordering::Less,
            (false, true) => Ordering::Greater,
        },
        (ModListEntry::Downloaded { config, .. }, ModListEntry::Local { .. }) => {
            if config.manually_installed {
                Ordering::Less
            } else {
                Ordering::Greater
            }
        }
        (ModListEntry::Local { .. }, ModListEntry::Downloaded { config, .. }) => {
            if config.manually_installed {
                Ordering::Greater
            } else {
                Ordering::Less
            }
        }
        (
            ModListEntry::Local { file_name },
            ModListEntry::Local {
                file_name: file_name2,
            },
        ) => file_name.cmp(file_name2),
    });

    entries
}

impl MenuEditMods {
    fn tick(&mut self, instance_selection: &InstanceSelection) -> Task<Message> {
        self.sorted_mods_list = sort_dependencies(&self.mods.mods, &self.locally_installed_mods);

        if let Some(progress) = &mut self.mod_update_progress {
            progress.tick();
            if progress.progress.has_finished {
                self.mod_update_progress = None;
            }
        }

        MenuEditMods::update_locally_installed_mods(&self.mods, instance_selection)
    }
}

impl MenuCreateInstance {
    pub fn tick(&mut self) {
        match self {
            MenuCreateInstance::LoadingList { .. } | MenuCreateInstance::Choosing { .. } => {}
            MenuCreateInstance::DownloadingInstance(progress) => {
                progress.tick();
            }
            MenuCreateInstance::ImportingInstance(progress) => {
                progress.tick();
            }
        }
    }
}<|MERGE_RESOLUTION|>--- conflicted
+++ resolved
@@ -22,13 +22,9 @@
     pub fn tick(&mut self) -> Task<Message> {
         match &mut self.state {
             State::Launch(MenuLaunch {
-<<<<<<< HEAD
-                tab_edit_instance: edit_instance, tab, ..
-=======
-                ref edit_instance,
+                ref tab_edit_instance,
                 ref tab,
                 ..
->>>>>>> e9919f20
             }) => {
                 if let Some(receiver) = &mut self.java_recv {
                     if receiver.tick() {
@@ -39,7 +35,7 @@
 
                 let mut commands = Vec::new();
 
-                if let (Some(edit), LaunchTabId::Edit) = (&edit_instance, tab) {
+                if let (Some(edit), LaunchTabId::Edit) = (&tab_edit_instance, tab) {
                     let config = edit.config.clone();
                     self.autosave.remove(&AutoSaveKind::LauncherConfig);
                     self.tick_edit_instance(config, &mut commands);
