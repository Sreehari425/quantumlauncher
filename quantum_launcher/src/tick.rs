--- conflicted
+++ resolved
@@ -12,11 +12,7 @@
 use ql_mod_manager::store::{ModConfig, ModIndex};
 
 use crate::state::{
-<<<<<<< HEAD
-    AutoSaveKind, EditInstanceMessage, InstallModsMessage, InstanceLog, LaunchTabId, Launcher,
-=======
-    EditInstanceMessage, GameProcess, InstallModsMessage, InstanceLog, LaunchTabId, Launcher,
->>>>>>> 484db08a
+    AutoSaveKind, EditInstanceMessage, GameProcess, InstallModsMessage, InstanceLog, LaunchTabId, Launcher,
     ManageJarModsMessage, MenuCreateInstance, MenuEditMods, MenuExportInstance, MenuInstallFabric,
     MenuInstallOptifine, MenuLaunch, MenuLoginMS, MenuModsDownload, MenuRecommendedMods, Message,
     ModListEntry, State,
@@ -51,7 +47,6 @@
                 }
                 self.tick_processes_and_logs();
 
-<<<<<<< HEAD
                 if self.tick_timer % 5 == 0 {
                     if self.autosave.insert(AutoSaveKind::LauncherConfig) {
                         let launcher_config = self.config.clone();
@@ -60,14 +55,6 @@
                             Message::CoreTickConfigSaved,
                         ));
                     }
-=======
-                if self.tick_timer.is_multiple_of(5) {
-                    let launcher_config = self.config.clone();
-                    commands.push(Task::perform(
-                        async move { launcher_config.save().await.strerr() },
-                        Message::CoreTickConfigSaved,
-                    ));
->>>>>>> 484db08a
                 }
                 return Task::batch(commands);
             }
