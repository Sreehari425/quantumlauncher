use iced::{futures::executor::block_on, Task};
use ql_core::{
<<<<<<< HEAD
    err, err_no_log, file_utils::DirItem, info_no_log, open_file_explorer, InstanceSelection,
    IntoIoError, IntoStringError, LAUNCHER_DIR, LOGGER,
=======
    err, err_no_log, file_utils::DirItem, info_no_log, InstanceSelection, IntoIoError,
    IntoStringError,
>>>>>>> e9919f20
};
use ql_instances::UpdateCheckInfo;
use std::fmt::Write;
use tokio::io::AsyncWriteExt;

<<<<<<< HEAD
use crate::state::{
    dir_watch, CustomJarState, GameProcess, LaunchTabId, Launcher, ManageModsMessage,
    MenuExportInstance, MenuLaunch, MenuLauncherUpdate, MenuLicense, MenuWelcome, Message,
    ProgressBar, SavesInfo, State,
=======
use crate::{
    message_handler::{SIDEBAR_LIMIT_LEFT, SIDEBAR_LIMIT_RIGHT},
    state::{
        AutoSaveKind, CustomJarState, GameProcess, LaunchTabId, Launcher, LauncherSettingsMessage,
        ManageModsMessage, MenuExportInstance, MenuLaunch, MenuLauncherUpdate, MenuLicense,
        MenuWelcome, Message, ProgressBar, State,
    },
    stylesheet::styles::LauncherThemeLightness,
>>>>>>> e9919f20
};

impl Launcher {
    pub fn update(&mut self, message: Message) -> Task<Message> {
        match message {
            Message::Nothing | Message::CoreCleanComplete(Ok(())) => {}
            Message::Error(err) => self.set_error(err),
            Message::Multiple(msgs) => {
                let mut task = Task::none();
                for msg in msgs {
                    task = task.chain(self.update(msg));
                }
                return task;
            }

            Message::CoreTryQuit => {
                let safe_to_exit = self.processes.is_empty()
                    && (self.key_escape_back(false).0 || matches!(self.state, State::Launch(_)));

                if safe_to_exit {
                    info_no_log!("CTRL-Q pressed, closing launcher...");
                    std::process::exit(1);
                }
            }

            Message::CoreTickConfigSaved(result) | Message::UpdateDownloadEnd(result) => {
                if let Err(err) = result {
                    self.set_error(err);
                }
            }

            Message::UpdateCheckResult(Err(err)) | Message::CoreCleanComplete(Err(err)) => {
                err_no_log!("{err}");
            }

            Message::UninstallLoaderEnd(Err(err))
            | Message::InstallForgeEnd(Err(err))
            | Message::LaunchGameExited(Err(err))
            | Message::CoreListLoaded(Err(err)) => self.set_error(err),

            Message::WelcomeContinueToTheme => {
                self.state = State::Welcome(MenuWelcome::P2Theme);
            }
            Message::WelcomeContinueToAuth => {
                self.state = State::Welcome(MenuWelcome::P3Auth);
            }

            Message::Account(msg) => return self.update_account(msg),
            Message::ManageMods(msg) => return self.update_manage_mods(msg),
            Message::ExportMods(msg) => return self.update_export_mods(msg),
            Message::ManageJarMods(msg) => return self.update_manage_jar_mods(msg),
            Message::RecommendedMods(msg) => return self.update_recommended_mods(msg),
            Message::Window(msg) => return self.update_window_msg(msg),

            Message::LaunchInstanceSelected { name, is_server } => {
                self.selected_instance = Some(InstanceSelection::new(&name, is_server));
                self.load_tab_edit_instance(None);
                return self.load_tab_saves(None, true);
            }
            Message::LauncherSettings(msg) => return self.update_launcher_settings(msg),
            Message::InstallOptifine(msg) => return self.update_install_optifine(msg),
            Message::InstallPaper(msg) => return self.update_install_paper(msg),

            Message::LaunchUsernameSet(username) => {
                self.config.username = username;
                self.autosave.remove(&AutoSaveKind::LauncherConfig);
            }
            Message::LaunchStart => return self.launch_start(),
            Message::LaunchEnd(result) => return self.finish_launching(result),
            Message::CreateInstance(message) => return self.update_create_instance(message),
            Message::DeleteInstanceMenu => self.go_to_delete_instance_menu(),
            Message::DeleteInstance => return self.delete_instance_confirm(),

            Message::LaunchScreenOpen {
                message,
                clear_selection,
                is_server,
            } => {
                let is_server = is_server
                    .or(self
                        .selected_instance
                        .as_ref()
                        .map(InstanceSelection::is_server))
                    .unwrap_or_default();
                if clear_selection {
                    self.selected_instance = None;
                }

                return if is_server {
                    self.go_to_server_manage_menu(message)
                } else {
                    self.go_to_launch_screen(message)
                };
            }
            Message::EditInstance(message) => match self.update_edit_instance(message) {
                Ok(n) => return n,
                Err(err) => self.set_error(err),
            },
            Message::InstallFabric(message) => return self.update_install_fabric(message),
            Message::CoreOpenLink(dir) => _ = open::that_detached(&dir),
            Message::CoreOpenPath(dir) => {
                if !dir.exists() && dir.to_string_lossy().contains("jarmods") {
                    _ = std::fs::create_dir_all(&dir);
                }
                _ = open::that_detached(&dir);
            }
            Message::CoreCopyError => {
                if let State::Error { error } = &self.state {
                    return iced::clipboard::write(format!("(QuantumLauncher): {error}"));
                }
            }
            Message::CoreCopyLog => {
                let text = ql_core::print::get();

                let mut log = String::new();
                for (line, kind) in text {
                    _ = writeln!(log, "{kind} {line}");
                }
                return iced::clipboard::write(format!("QuantumLauncher Log:\n{log}"));
            }
            Message::CoreImageDownloaded(res) => match res {
                Ok(image) => {
                    self.images.insert_image(image);
                }
                Err(err) => {
                    err!("Could not download image: {err}");
                }
            },
            Message::CoreTick => {
                self.tick_timer = self.tick_timer.wrapping_add(1);
                let mut tasks = self.images.task_get_imgs_to_load();
                tasks.push(self.tick());
                tasks.push(self.task_read_system_theme());

                // HOOK: Decorations
                // tasks.push(
                //     iced::window::get_latest()
                //         .and_then(iced::window::get_maximized)
                //         .map(|m| Message::Window(WindowMessage::IsMaximized(m))),
                // );

                let custom_jars_changed = self
                    .custom_jar
                    .as_ref()
                    .and_then(|n| n.recv.try_recv().ok())
                    .is_some();
                if custom_jars_changed {
                    tasks.push(CustomJarState::load());
                }

                return Task::batch(tasks);
            }
            Message::UninstallLoaderStart => {
                let instance = self.instance().clone();
                return Task::perform(
                    ql_mod_manager::loaders::uninstall_loader(instance),
                    Message::UninstallLoaderEnd,
                );
            }
            Message::InstallForge(kind) => {
                return self.install_forge(kind);
            }
            Message::InstallForgeEnd(Ok(())) | Message::UninstallLoaderEnd(Ok(())) => {
                return self.go_to_edit_mods_menu(false);
            }
            Message::LaunchGameExited(Ok((status, instance, diagnostic))) => {
                self.set_game_exited(status, &instance, diagnostic);
            }
            Message::LaunchKill => return self.kill_selected_instance(),
            Message::LaunchCopyLog => {
                let instance = self.instance();
                if let Some(log) = self.logs.get(instance) {
                    return iced::clipboard::write(log.log.join(""));
                }
            }
            Message::LaunchUploadLog => {
                if let State::Launch(menu) = &mut self.state {
                    menu.is_uploading_mclogs = true;
                }

                let instance = self.instance();

                if let Some(log) = self.logs.get(instance) {
                    let log_content = log.log.join("");
                    if !log_content.trim().is_empty() {
                        return Task::perform(
                            crate::mclog_upload::upload_log(log_content),
                            |res| Message::LaunchUploadLogResult(res.strerr()),
                        );
                    }
                }
            }
            Message::LaunchUploadLogResult(result) => match result {
                Ok(url) => {
                    self.state = State::LogUploadResult { url };
                }
                Err(error) => {
                    self.state = State::Error {
                        error: format!("Failed to upload log: {error}"),
                    };
                }
            },
            #[cfg(feature = "auto_update")]
            Message::UpdateCheckResult(Ok(info)) => match info {
                UpdateCheckInfo::UpToDate => {
                    info_no_log!("Launcher is latest version. No new updates");
                }
                UpdateCheckInfo::NewVersion { url } => {
                    self.state = State::UpdateFound(MenuLauncherUpdate {
                        url,
                        progress: None,
                    });
                }
            },
            #[cfg(feature = "auto_update")]
            Message::UpdateDownloadStart => return self.update_download_start(),
            #[cfg(not(feature = "auto_update"))]
            Message::UpdateDownloadStart | Message::UpdateCheckResult(_) => return Task::none(),

            Message::ServerCommandEdit(command) => {
                let server = self.selected_instance.as_ref().unwrap();
                debug_assert!(server.is_server());
                if let Some(log) = self.logs.get_mut(server) {
                    log.command = command;
                }
            }
            Message::ServerCommandSubmit => {
                let server = self.selected_instance.as_ref().unwrap();
                debug_assert!(server.is_server());
                if let (
                    Some(log),
                    Some(GameProcess {
                        server_input: Some((stdin, _)),
                        ..
                    }),
                ) = (self.logs.get_mut(server), self.processes.get_mut(server))
                {
                    let log_cloned = format!("{}\n", log.command);
                    let future = stdin.write_all(log_cloned.as_bytes());
                    // Make the input command visible in the log
                    log.log.push(format!("> {}", log.command));

                    log.command.clear();
                    _ = block_on(future);
                }
            }
            Message::CoreListLoaded(Ok((list, is_server))) => {
                if is_server {
                    self.server_list = Some(list);
                } else {
                    self.client_list = Some(list);
                }
            }
            Message::CoreCopyText(txt) => {
                return iced::clipboard::write(txt);
            }
            Message::InstallMods(msg) => return self.update_install_mods(msg),
            Message::CoreOpenChangeLog => {
                self.state = State::ChangeLog;
            }
            Message::CoreOpenIntro => {
                self.state = State::Welcome(MenuWelcome::P1InitialScreen);
            }
            Message::EditPresets(msg) => return self.update_edit_presets(msg),
            Message::UninstallLoaderConfirm(msg, name) => {
                self.state = State::ConfirmAction {
                    msg1: format!("uninstall {name}"),
                    msg2: "This should be fine, you can always reinstall it later".to_owned(),
                    yes: Message::Multiple(vec![
                        Message::ShowScreen("Uninstalling...".to_owned()),
                        (*msg).clone(),
                    ]),
                    no: Message::ManageMods(ManageModsMessage::ScreenOpenWithoutUpdate),
                }
            }
            Message::ShowScreen(msg) => {
                self.state = State::GenericMessage(msg);
            }
            Message::CoreEvent(event, status) => return self.iced_event(event, status),
            Message::LaunchChangeTab(launch_tab_id) => {
                self.load_tab_edit_instance(Some(launch_tab_id));
                return self.load_tab_saves(Some(launch_tab_id), false);
            }
            Message::CoreLogToggle => {
                self.is_log_open = !self.is_log_open;
            }
            Message::CoreLogScroll(lines) => {
                let new_scroll = self.log_scroll - lines;
                if new_scroll >= 0 {
                    self.log_scroll = new_scroll;
                }
            }
            Message::CoreLogScrollAbsolute(lines) => {
                self.log_scroll = lines;
            }
            Message::LaunchLogScroll(lines) => {
                if let State::Launch(MenuLaunch { log_scroll, .. }) = &mut self.state {
                    let new_scroll = *log_scroll - lines;
                    if new_scroll >= 0 {
                        *log_scroll = new_scroll;
                    }
                }
            }
            Message::LaunchLogScrollAbsolute(lines) => {
                if let State::Launch(MenuLaunch { log_scroll, .. }) = &mut self.state {
                    *log_scroll = lines;
                }
            }
            Message::LaunchSidebarResize(ratio) => {
                if let State::Launch(menu) = &mut self.state {
                    self.autosave.remove(&AutoSaveKind::LauncherConfig);
                    let window_width = self.window_state.size.0;
                    let ratio = ratio * window_width;
                    menu.resize_sidebar(
                        ratio.clamp(SIDEBAR_LIMIT_LEFT, window_width - SIDEBAR_LIMIT_RIGHT)
                            / window_width,
                    );
                }
            }
            Message::LaunchSidebarScroll(total) => {
                if let State::Launch(MenuLaunch {
                    sidebar_scrolled: sidebar_height,
                    ..
                }) = &mut self.state
                {
                    *sidebar_height = total;
                }
            }

            Message::ExportInstanceOpen => {
                self.state = State::ExportInstance(MenuExportInstance {
                    entries: None,
                    progress: None,
                });
                return Task::perform(
                    ql_core::file_utils::read_filenames_from_dir(
                        self.selected_instance
                            .clone()
                            .unwrap()
                            .get_dot_minecraft_path(),
                    ),
                    |n| Message::ExportInstanceLoaded(n.strerr()),
                );
            }
            Message::ExportInstanceLoaded(res) => {
                let mut entries: Vec<(DirItem, bool)> = match res {
                    Ok(n) => n
                        .into_iter()
                        .map(|n| {
                            let enabled = !(n.name == ".fabric"
                                || n.name == "logs"
                                || n.name == "command_history.txt"
                                || n.name == "realms_persistence.json"
                                || n.name == "debug"
                                || n.name == ".cache"
                                // Common mods...
                                || n.name == "authlib-injector.log"
                                || n.name == "easy_npc"
                                || n.name == "CustomSkinLoader"
                                || n.name == ".bobby");
                            (n, enabled)
                        })
                        .filter(|(n, _)| {
                            !(n.name == "mod_index.json" || n.name == "launcher_profiles.json")
                        })
                        .collect(),
                    Err(err) => {
                        self.set_error(err);
                        return Task::none();
                    }
                };
                entries.sort_by(|(a, _), (b, _)| {
                    // Folders before files, and then sorted alphabetically
                    a.is_file.cmp(&b.is_file).then_with(|| a.name.cmp(&b.name))
                });
                if let State::ExportInstance(menu) = &mut self.state {
                    menu.entries = Some(entries);
                }
            }
            Message::ExportInstanceToggleItem(idx, t) => {
                if let State::ExportInstance(MenuExportInstance {
                    entries: Some(entries),
                    ..
                }) = &mut self.state
                {
                    if let Some((_, b)) = entries.get_mut(idx) {
                        *b = t;
                    }
                }
            }
            Message::ExportInstanceStart => {
                if let State::ExportInstance(MenuExportInstance {
                    entries: Some(entries),
                    progress,
                }) = &mut self.state
                {
                    let (send, recv) = std::sync::mpsc::channel();
                    *progress = Some(ProgressBar::with_recv(recv));

                    let exceptions = entries
                        .iter()
                        .filter_map(|(n, b)| (!b).then_some(format!(".minecraft/{}", n.name)))
                        .collect();

                    return Task::perform(
                        ql_packager::export_instance(
                            self.selected_instance.clone().unwrap(),
                            exceptions,
                            Some(send),
                        ),
                        |n| Message::ExportInstanceFinished(n.strerr()),
                    );
                }
            }
            Message::ExportInstanceFinished(res) => match res {
                Ok(bytes) => {
                    if let Some(path) = rfd::FileDialog::new().save_file() {
                        if let Err(err) = std::fs::write(&path, bytes).path(path) {
                            self.set_error(err);
                        } else {
                            return self.go_to_launch_screen(None::<String>);
                        }
                    }
                }
                Err(err) => self.set_error(err),
            },
            Message::LicenseOpen => {
                self.go_to_licenses_menu();
            }
            Message::LicenseChangeTab(tab) => {
                self.go_to_licenses_menu();
                if let State::License(menu) = &mut self.state {
                    menu.selected_tab = tab;
                    menu.content = iced::widget::text_editor::Content::with_text(tab.get_text());
                }
            }
            Message::LicenseAction(action) => {
                match action {
                    // Stop anyone from editing the license text
                    iced::widget::text_editor::Action::Edit(_) => {}
                    // Allow all other actions (movement, selection, clicking, scrolling, etc.)
                    _ => {
                        if let State::License(menu) = &mut self.state {
                            menu.content.perform(action);
                        }
                    }
                }
            }
            Message::SavesLoaded(instance_name, result) => {
                if let State::Launch(menu) = &mut self.state {
                    menu.tab_saves = Some(result.and_then(|list| {
                        let (recv, watcher) = dir_watch(
                            LAUNCHER_DIR
                                .join("instances")
                                .join(&instance_name)
                                .join(".minecraft/saves"),
                        )
                        .strerr()?;
                        Ok(SavesInfo {
                            watcher,
                            recv,
                            list,
                        })
                    }))
                }
            }
            Message::CoreFocusNext => {
                return iced::widget::focus_next();
            }
        }
        Task::none()
    }

<<<<<<< HEAD
    pub fn load_tab_saves(
        &mut self,
        launch_tab_id: Option<LaunchTabId>,
        force: bool,
    ) -> Task<Message> {
        let State::Launch(menu) = &mut self.state else {
            return Task::none();
        };

        if let (Some(instance), LaunchTabId::Saves) =
            (&self.selected_instance, launch_tab_id.unwrap_or(menu.tab))
        {
            let name = instance.get_name().to_owned();

            if force || menu.tab_saves.is_none() {
                return Task::perform(ql_core::saves::read_saves_info(name.clone()), move |r| {
                    Message::SavesLoaded(name.clone(), r.strerr())
                });
            }
        } else if force {
            menu.tab_saves = None;
        }
        Task::none()
    }

    pub fn load_tab_edit_instance(&mut self, new_tab: Option<LaunchTabId>) {
=======
    fn task_read_system_theme(&mut self) -> Task<Message> {
        const INTERVAL: usize = 4;

        let is_auto_theme = self
            .config
            .ui_mode
            .is_none_or(|n| n == LauncherThemeLightness::Auto);
        let interval = self.tick_timer.is_multiple_of(INTERVAL);

        if is_auto_theme && interval {
            Task::perform(tokio::task::spawn_blocking(dark_light::detect), |n| {
                Message::LauncherSettings(LauncherSettingsMessage::LoadedSystemTheme(
                    n.strerr().and_then(|n| n.strerr()),
                ))
            })
        } else {
            Task::none()
        }
    }

    pub fn load_edit_instance(&mut self, new_tab: Option<LaunchTabId>) {
        if let State::Launch(_) = &self.state {
        } else {
            _ = self.go_to_launch_screen(None::<String>);
        }

>>>>>>> e9919f20
        if let State::Launch(MenuLaunch {
            tab,
            tab_edit_instance: edit_instance,
            ..
        }) = &mut self.state
        {
            if let (LaunchTabId::Edit, Some(selected_instance)) =
                (new_tab.unwrap_or(*tab), self.selected_instance.as_ref())
            {
                if let Err(err) = Self::load_edit_instance_inner(edit_instance, selected_instance) {
                    err!("Could not open edit instance menu: {err}");
                    *edit_instance = None;
                }
            } else {
                *edit_instance = None;
            }
            if let Some(new_tab) = new_tab {
                *tab = new_tab;
            }
        }
    }

    fn go_to_licenses_menu(&mut self) {
        if let State::License(_) = self.state {
            return;
        }
        let selected_tab = crate::state::LicenseTab::Gpl3;
        self.state = State::License(MenuLicense {
            selected_tab,
            content: iced::widget::text_editor::Content::with_text(selected_tab.get_text()),
        });
    }
}<|MERGE_RESOLUTION|>--- conflicted
+++ resolved
@@ -1,32 +1,20 @@
 use iced::{futures::executor::block_on, Task};
 use ql_core::{
-<<<<<<< HEAD
-    err, err_no_log, file_utils::DirItem, info_no_log, open_file_explorer, InstanceSelection,
-    IntoIoError, IntoStringError, LAUNCHER_DIR, LOGGER,
-=======
     err, err_no_log, file_utils::DirItem, info_no_log, InstanceSelection, IntoIoError,
-    IntoStringError,
->>>>>>> e9919f20
+    IntoStringError, LAUNCHER_DIR,
 };
 use ql_instances::UpdateCheckInfo;
 use std::fmt::Write;
 use tokio::io::AsyncWriteExt;
 
-<<<<<<< HEAD
-use crate::state::{
-    dir_watch, CustomJarState, GameProcess, LaunchTabId, Launcher, ManageModsMessage,
-    MenuExportInstance, MenuLaunch, MenuLauncherUpdate, MenuLicense, MenuWelcome, Message,
-    ProgressBar, SavesInfo, State,
-=======
 use crate::{
     message_handler::{SIDEBAR_LIMIT_LEFT, SIDEBAR_LIMIT_RIGHT},
     state::{
-        AutoSaveKind, CustomJarState, GameProcess, LaunchTabId, Launcher, LauncherSettingsMessage,
-        ManageModsMessage, MenuExportInstance, MenuLaunch, MenuLauncherUpdate, MenuLicense,
-        MenuWelcome, Message, ProgressBar, State,
+        dir_watch, AutoSaveKind, CustomJarState, GameProcess, LaunchTabId, Launcher,
+        LauncherSettingsMessage, ManageModsMessage, MenuExportInstance, MenuLaunch,
+        MenuLauncherUpdate, MenuLicense, MenuWelcome, Message, ProgressBar, SavesInfo, State,
     },
     stylesheet::styles::LauncherThemeLightness,
->>>>>>> e9919f20
 };
 
 impl Launcher {
@@ -500,7 +488,6 @@
         Task::none()
     }
 
-<<<<<<< HEAD
     pub fn load_tab_saves(
         &mut self,
         launch_tab_id: Option<LaunchTabId>,
@@ -526,8 +513,6 @@
         Task::none()
     }
 
-    pub fn load_tab_edit_instance(&mut self, new_tab: Option<LaunchTabId>) {
-=======
     fn task_read_system_theme(&mut self) -> Task<Message> {
         const INTERVAL: usize = 4;
 
@@ -548,13 +533,12 @@
         }
     }
 
-    pub fn load_edit_instance(&mut self, new_tab: Option<LaunchTabId>) {
+    pub fn load_tab_edit_instance(&mut self, new_tab: Option<LaunchTabId>) {
         if let State::Launch(_) = &self.state {
         } else {
             _ = self.go_to_launch_screen(None::<String>);
         }
 
->>>>>>> e9919f20
         if let State::Launch(MenuLaunch {
             tab,
             tab_edit_instance: edit_instance,
